/**
 * Help command
 * @module commands/help
 */
const argvParser = require('argv');

/**
 * Command class
 */
class Help {
    /**
     * Create the service
     * @param {App} app                 The application
     * @param {object} config           Configuration
     * @param {Util} util               Utility service
     */
    constructor(app, config, util) {
        this._app = app;
        this._config = config;
        this._util = util;
    }

    /**
     * Service name is 'commands.help'
     * @type {string}
     */
    static get provides() {
        return 'commands.help';
    }

    /**
     * Dependencies as constructor arguments
     * @type {string[]}
     */
    static get requires() {
        return [ 'app', 'config', 'util' ];
    }

    /**
     * Run the command
     * @param {string[]} argv           Arguments
     * @return {Promise}
     */
    run(argv) {
        let args = argvParser
            .option({
                name: 'help',
                short: 'h',
                type: 'boolean',
            })
            .run(argv);

        if (args.targets.length < 2)
            return this.usage();

        let method = this[`help${this._util.dashedToCamel(args.targets[1], true)}`];
        if (typeof method !== 'function')
            return this.usage();

        return method.call(this, argv);
    }

    /**
     * General help
     * @return {Promise}
     */
    usage() {
        return this._app.info(
                'Usage:\tbhdirctl <command> [<parameters]\n\n' +
                'Commands:\n' +
                '\thelp\t\tPrint help about any other command\n' +
<<<<<<< HEAD
                '\tinstall\t\tInitialize the installation\n' +
                '\tnetwork\t\tManage networks\n' +
                '\tnode\t\tManage nodes\n' +
=======
                '\tinstall\t\tRegister the program in the system\n' +
                '\tcreate-folder\tCreate sync folder\n' +
                '\tadd-folder\tAdd created sync folder\n' +
>>>>>>> 9605fa0d
                '\tls\t\tList variables of a path\n' +
                '\tset\t\tSet variable value\n' +
                '\tget\t\tGet variable value\n' +
                '\tdel\t\tDelete a variable\n' +
                '\trm\t\tRemove a branch\n' +
                '\texists\t\tTest if branch exists\n' +
                '\twait\t\tWait for variable update\n' +
                '\ttouch\t\tTrigger variable update\n' +
                '\tset-attr\tSet attribute\n' +
                '\tget-attr\tGet attribute\n' +
                '\tdel-attr\tDelete attribute\n' +
                '\tupload\t\tUpload a file\n' +
                '\tdownload\tDownload a file\n' +
                '\tindex\t\tBuild index\n' +
                '\tvacuum\t\tRemove deleted entries from index\n' +
                '\tstart\t\tStart the daemon\n' +
                '\tstop\t\tStop the daemon\n' +
                '\trestart\t\tRestart the daemon\n' +
                '\tstatus\t\tQuery running status of the daemon'
            )
            .then(() => {
                process.exit(0);
            });
    }

    /**
     * Help command
     * @param {string[]} argv           Arguments
     * @return {Promise}
     */
    helpHelp(argv) {
        return this._app.info(
                'Usage:\tbhdirctl help <command>\n\n' +
                '\tPrint help for the given command'
            )
            .then(() => {
                process.exit(0);
            });
    }

    /**
     * Install command
     * @param {string[]} argv           Arguments
     * @return {Promise}
     */
    helpInstall(argv) {
        return this._app.info(
                'Usage:\tbhdirctl install\n\n' +
                '\tThis command will register the program in the system\n' +
                '\tand will create configuration in /etc/bhid by default'
            )
            .then(() => {
                process.exit(0);
            });
    }

    /**
<<<<<<< HEAD
     * Network command
     * @param {string[]} argv           Arguments
     * @return {Promise}
     */
    helpNetwork(argv) {
        return this._app.info(
                'Usage:\tbhdirctl network create\n\n' +
                '\tCreates new network. Current node joins the network automatically and is assigned coordinator role'
=======
     * Create Folder command
     * @param {string[]} argv           Arguments
     * @return {Promise}
     */
    helpCreateFolder(argv) {
        return this._app.info(
                'Usage:\tbhdirctl create-folder <path> [-n <name>] [-z <socket>]\n\n' +
                '\tCreates synchronization folder with the given path. Folder name is basename of the path if -n is not set'
>>>>>>> 9605fa0d
            )
            .then(() => {
                process.exit(0);
            });
    }

    /**
<<<<<<< HEAD
     * Node command
     * @param {string[]} argv           Arguments
     * @return {Promise}
     */
    helpNode(argv) {
        return this._app.info(
                'Usage:\tbhdirctl node create\n\n' +
                '\tCreates new node.\n\n' +
                'Usage:\tbhdirctl node roles <node-id> [-a <role-name>] [-r <role-name>]\n\n' +
                '\tSets node roles. Option -a adds a role, -r removes a role.'
=======
     * Add Folder command
     * @param {string[]} argv           Arguments
     * @return {Promise}
     */
    helpAddFolder(argv) {
        return this._app.info(
                'Usage:\tbhdirctl add-folder <path> <secret> [-n <name>] [-z <socket>]\n\n' +
                '\tAdds synchronization folder with the given path and secret. Folder name is basename of the path if -n is not set'
>>>>>>> 9605fa0d
            )
            .then(() => {
                process.exit(0);
            });
    }

    /**
     * Ls command
     * @param {string[]} argv           Arguments
     * @return {Promise}
     */
    helpLs(argv) {
        return this._app.info(
                'Usage:\tbhdirctl ls <path> [-o table|json] [-n] [-z <socket>]\n\n' +
                '\tList variables of a path. By default table formatting is used. When formatting is table -n disables header'
            )
            .then(() => {
                process.exit(0);
            });
    }

    /**
     * Set command
     * @param {string[]} argv           Arguments
     * @return {Promise}
     */
    helpSet(argv) {
        return this._app.info(
                'Usage:\tbhdirctl set <path> <value> [-t <type>] [-z <socket>]\n\n' +
                '\tSet variable to a value. <type> could be one of: string (default), number, boolean and json.'
            )
            .then(() => {
                process.exit(0);
            });
    }

    /**
     * Get command
     * @param {string[]} argv           Arguments
     * @return {Promise}
     */
    helpGet(argv) {
        return this._app.info(
                'Usage:\tbhdirctl get <path>\n\n' +
                '\tGet variable value'
            )
            .then(() => {
                process.exit(0);
            });
    }

    /**
     * Del command
     * @param {string[]} argv           Arguments
     * @return {Promise}
     */
    helpDel(argv) {
        return this._app.info(
                'Usage:\tbhdirctl del <path> [-z <socket>]\n\n' +
                '\tDelete a variable.'
            )
            .then(() => {
                process.exit(0);
            });
    }

    /**
     * Rm command
     * @param {string[]} argv           Arguments
     * @return {Promise}
     */
    helpRm(argv) {
        return this._app.info(
                'Usage:\tbhdirctl rm <path> [-z <socket>]\n\n' +
                '\tRemove a branch.'
            )
            .then(() => {
                process.exit(0);
            });
    }

    /**
     * Exists command
     * @param {string[]} argv           Arguments
     * @return {Promise}
     */
    helpExists(argv) {
        return this._app.info(
                'Usage:\tbhdirctl exists <path> [-z <socket>]\n\n' +
                '\tTest if branch exists.'
            )
            .then(() => {
                process.exit(0);
            });
    }

    /**
     * Wait command
     * @param {string[]} argv           Arguments
     * @return {Promise}
     */
    helpWait(argv) {
        return this._app.info(
                'Usage:\tbhdirctl wait <path> [-t <seconds>]\n\n' +
                '\tWait for variable update event and return new value. -t is optional timeout'
            )
            .then(() => {
                process.exit(0);
            });
    }


    /**
     * Touch command
     * @param {string[]} argv           Arguments
     * @return {Promise}
     */
    helpTouch(argv) {
        return this._app.info(
                'Usage:\tbhdirctl touch <path>\n\n' +
                '\tTrigger variable update event.'
            )
            .then(() => {
                process.exit(0);
            });
    }

    /**
     * Set Attr command
     * @param {string[]} argv           Arguments
     * @return {Promise}
     */
    helpSetAttr(argv) {
        return this._app.info(
                'Usage:\tbhdirctl set-attr <path> <name> <value> [-t <type>] [-z <socket>]\n\n' +
                '\tSet attribute to a value. <type> could be one of: string (default), number, boolean and json.'
            )
            .then(() => {
                process.exit(0);
            });
    }

    /**
     * Get Attr command
     * @param {string[]} argv           Arguments
     * @return {Promise}
     */
    helpGetAttr(argv) {
        return this._app.info(
                'Usage:\tbhdirctl get-attr <path> [-a <name>] [-o table|json] [-n]\n\n' +
                '\tGet attribute value. Returns all the attributes if no name provided, with table formatting by default.\n' +
                '\tWhen formatting is table -n disables header'
            )
            .then(() => {
                process.exit(0);
            });
    }

    /**
     * Del Attr command
     * @param {string[]} argv           Arguments
     * @return {Promise}
     */
    helpDelAttr(argv) {
        return this._app.info(
                'Usage:\tbhdirctl del-attr <path> <name> [-z <socket>]\n\n' +
                '\tDelete an attribute.'
            )
            .then(() => {
                process.exit(0);
            });
    }

    /**
     * Upload command
     * @param {string[]} argv           Arguments
     * @return {Promise}
     */
    helpUpload(argv) {
        return this._app.info(
                'Usage:\tbhdirctl upload <filename> <path> [-z <socket>]\n\n' +
                '\tUpload a file to the path.'
            )
            .then(() => {
                process.exit(0);
            });
    }

    /**
     * Download command
     * @param {string[]} argv           Arguments
     * @return {Promise}
     */
    helpDownload(argv) {
        return this._app.info(
                'Usage:\tbhdirctl download <path> <filename> [-z <socket>]\n\n' +
                '\tDownload a file from the path.'
            )
            .then(() => {
                process.exit(0);
            });
    }

    /**
     * Index command
     * @param {string[]} argv           Arguments
     * @return {Promise}
     */
    helpIndex(argv) {
        return this._app.info(
                'Usage:\tbhdirctl index [-z <socket>]\n\n' +
                '\tBuild index.'
            )
            .then(() => {
                process.exit(0);
            });
    }

    /**
     * Vacuum command
     * @param {string[]} argv           Arguments
     * @return {Promise}
     */
    helpVacuum(argv) {
        return this._app.info(
                'Usage:\tbhdirctl vacuum [<folder> [... <folder>]] [-z <socket>]\n\n' +
                '\tRemove deleted entries from index.'
            )
            .then(() => {
                process.exit(0);
            });
    }

    /**
     * Start command
     * @param {string[]} argv           Arguments
     * @return {Promise}
     */
    helpStart(argv) {
        return this._app.info(
                'Usage:\tbhdirctl start [-i]\n\n' +
                '\tThis command will start the daemon. Install command will be ran before\n' +
                '\tstarting the daemon if -i is set.'
            )
            .then(() => {
                process.exit(0);
            });
    }

    /**
     * Stop command
     * @param {string[]} argv           Arguments
     * @return {Promise}
     */
    helpStop(argv) {
        return this._app.info(
                'Usage:\tbhdirctl stop\n\n' +
                '\tThis command will stop the daemon'
            )
            .then(() => {
                process.exit(0);
            });
    }

    /**
     * Restart command
     * @param {string[]} argv           Arguments
     * @return {Promise}
     */
    helpRestart(argv) {
        return this._app.info(
                'Usage:\tbhdirctl restart [-i]\n\n' +
                '\tThis command will stop and start the daemon. Install command will be ran after\n' +
                '\tstopping the daemon if -i is set.'
            )
            .then(() => {
                process.exit(0);
            });
    }

    /**
     * Status command
     * @param {string[]} argv           Arguments
     * @return {Promise}
     */
    helpStatus(argv) {
        return this._app.info(
                'Usage:\tbhdirctl status\n\n' +
                '\tThis command will print daemon status'
            )
            .then(() => {
                process.exit(0);
            });
    }

    /**
     * Log error and terminate
     * @param {...*} args
     * @return {Promise}
     */
    error(...args) {
        return this._app.error(...args)
            .then(
                () => {
                    process.exit(1);
                },
                () => {
                    process.exit(1);
                }
            );
    }
}

module.exports = Help;<|MERGE_RESOLUTION|>--- conflicted
+++ resolved
@@ -69,15 +69,9 @@
                 'Usage:\tbhdirctl <command> [<parameters]\n\n' +
                 'Commands:\n' +
                 '\thelp\t\tPrint help about any other command\n' +
-<<<<<<< HEAD
                 '\tinstall\t\tInitialize the installation\n' +
                 '\tnetwork\t\tManage networks\n' +
                 '\tnode\t\tManage nodes\n' +
-=======
-                '\tinstall\t\tRegister the program in the system\n' +
-                '\tcreate-folder\tCreate sync folder\n' +
-                '\tadd-folder\tAdd created sync folder\n' +
->>>>>>> 9605fa0d
                 '\tls\t\tList variables of a path\n' +
                 '\tset\t\tSet variable value\n' +
                 '\tget\t\tGet variable value\n' +
@@ -135,7 +129,6 @@
     }
 
     /**
-<<<<<<< HEAD
      * Network command
      * @param {string[]} argv           Arguments
      * @return {Promise}
@@ -144,24 +137,13 @@
         return this._app.info(
                 'Usage:\tbhdirctl network create\n\n' +
                 '\tCreates new network. Current node joins the network automatically and is assigned coordinator role'
-=======
-     * Create Folder command
-     * @param {string[]} argv           Arguments
-     * @return {Promise}
-     */
-    helpCreateFolder(argv) {
-        return this._app.info(
-                'Usage:\tbhdirctl create-folder <path> [-n <name>] [-z <socket>]\n\n' +
-                '\tCreates synchronization folder with the given path. Folder name is basename of the path if -n is not set'
->>>>>>> 9605fa0d
-            )
-            .then(() => {
-                process.exit(0);
-            });
-    }
-
-    /**
-<<<<<<< HEAD
+            )
+            .then(() => {
+                process.exit(0);
+            });
+    }
+
+    /**
      * Node command
      * @param {string[]} argv           Arguments
      * @return {Promise}
@@ -172,16 +154,6 @@
                 '\tCreates new node.\n\n' +
                 'Usage:\tbhdirctl node roles <node-id> [-a <role-name>] [-r <role-name>]\n\n' +
                 '\tSets node roles. Option -a adds a role, -r removes a role.'
-=======
-     * Add Folder command
-     * @param {string[]} argv           Arguments
-     * @return {Promise}
-     */
-    helpAddFolder(argv) {
-        return this._app.info(
-                'Usage:\tbhdirctl add-folder <path> <secret> [-n <name>] [-z <socket>]\n\n' +
-                '\tAdds synchronization folder with the given path and secret. Folder name is basename of the path if -n is not set'
->>>>>>> 9605fa0d
             )
             .then(() => {
                 process.exit(0);
