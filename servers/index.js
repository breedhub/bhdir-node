/**
 * Directory index
 * @module servers/index
 */
const path = require('path');
const fs = require('fs');
const uuid = require('uuid');
const bignum = require('bignum');
const crypto = require('crypto');
const EventEmitter = require('events');
const AVLTree = require('binary-search-tree').AVLTree;
const WError = require('verror').WError;

/**
 * Server class
 */
class Index extends EventEmitter {
    /**
     * Create the service
     * @param {App} app                             Application
     * @param {object} config                       Configuration
     * @param {Logger} logger                       Logger service
     * @param {Filer} filer                         Filer service
     * @param {Util} util                           Util service
     */
    constructor(app, config, logger, filer, util) {
        super();

        this.indexes = new Map();

        this._name = null;
        this._app = app;
        this._config = config;
        this._logger = logger;
        this._filer = filer;
        this._util = util;
    }

    /**
     * Service name is 'servers.index'
     * @type {string}
     */
    static get provides() {
        return 'servers.index';
    }

    /**
     * Dependencies as constructor arguments
     * @type {string[]}
     */
    static get requires() {
        return [ 'app', 'config', 'logger', 'filer', 'util' ];
    }

    static get nullId() {
        return Buffer.alloc(16, 0);
    }

    static binUuid(id) {
        return bignum.fromBuffer(Buffer.from(id.replace(/-/g, ''), 'hex'));
    }

    static compareKeys(a, b) {
        return a.cmp(b);
    }

    /**
     * Initialize the server
     * @param {string} name                     Config section name
     * @return {Promise}
     */
    init(name) {
        this._name = name;

        return Promise.resolve()
            .then(() => {
<<<<<<< HEAD
                for (let [ folder, info ] of this._directory.folders) {
                    this.indexes.set(
                        folder,
                        {
                            enabled: info.enabled,
                            dataDir: info.dataDir,
                            dirMode: info.dirMode,
                            fileMode: info.fileMode,
                            uid: info.uid,
                            gid: info.gid,
                            tree: new AVLTree({ unique: true, compareKeys: this.constructor.compareKeys }),
                            confirmation: new Map(),
                            needSave: false,
                            needLoad: false,
                            saving: false,
                            loading: false,
                        }
                    );
=======
                let promises = [];
                for (let [ directory, info ] of this._directory.directories) {
                    this.add(directory, info);
                    if (info.enabled) {
                        let exists;
                        try {
                            fs.accessSync(path.join(info.dataDir, '.index.1'), fs.constants.F_OK);
                            exists = true;
                        } catch (error) {
                            exists = false;
                        }
                        if (!exists)
                            promises.push(this.build(directory));
                    }
>>>>>>> 9605fa0d
                }
            });
    }

    /**
     * Start the server
     * @param {string} name                     Config section name
     * @return {Promise}
     */
    start(name) {
        if (name !== this._name)
            return Promise.reject(new Error(`Server ${name} was not properly initialized`));

        return Array.from(this._app.get('modules')).reduce(
                (prev, [curName, curModule]) => {
                    return prev.then(() => {
                        if (!curModule.register)
                            return;

                        let result = curModule.register(name);
                        if (result === null || typeof result !== 'object' || typeof result.then !== 'function')
                            throw new Error(`Module '${curName}' register() did not return a Promise`);
                        return result;
                    });
                },
                Promise.resolve()
            )
            .then(() => {
                this._logger.debug('index', 'Starting the server');
                this._saveTimer = setInterval(this.onSaveTimer.bind(this), 1000);
            });
    }

    add(folder, info) {
        this.indexes.set(
            folder,
            {
                enabled: info.enabled,
                dataDir: info.dataDir,
                dirMode: info.dirMode,
                fileMode: info.fileMode,
                uid: info.uid,
                gid: info.gid,
                tree: new AVLTree({ unique: true, compareKeys: this.constructor.compareKeys }),
                added: new Map(),
                deleted: new Map(),
                confirmation: new Map(),
                needSave: false,
                needLoad: false,
                saving: false,
                loading: false,
            }
        );
    }
    /**
     * Build index
     * @param {string} folder                   Folder name
     * @return {Promise}
     */
    build(folder) {
        let info = this.indexes.get(folder);
        if (!info || !info.enabled)
            return Promise.reject(new Error(`Unknown folder or folder is disabled: ${folder}`));

        this._logger.debug('index', `Building index of ${folder}`);

        let tree = new AVLTree({ unique: true, compareKeys: this.constructor.compareKeys });
        let messages = [];
        return this._loadDir(info.dataDir, '/', tree, messages)
            .then(() => {
                info.tree = tree;
                return this.save(folder);
            })
            .then(() => {
                return messages;
            });
    }

    /**
     * Save index
     * @param {string} folder                   Folder name
     * @return {Promise}
     */
    save(folder) {
        let info = this.indexes.get(folder);
        if (!info || !info.enabled)
            return Promise.reject(new Error(`Unknown folder or folder is disabled: ${folder}`));

        if (info.loading || info.saving)
            return Promise.resolve();

        if (!info.tree.tree.data.length)
            return Promise.resolve();

        this._logger.debug('index', `Saving index of ${folder}`);
        info.saving = true;
        info.needSave = false;

        let hash, tree;
        try {
            hash = crypto.createHash('md5');
            tree = this._serialize(info.tree.tree);
            hash.update(tree);
        } catch (error) {
            info.saving = false;
            return Promise.reject(new WError(error, `Index.save(): ${folder}`));
        }

        return this._filer.lockWriteBuffer(
                path.join(info.dataDir, '.index.1'),
                Buffer.concat([ hash.digest(), tree ]),
                { mode: info.fileMode, uid: info.uid, gid: info.gid }
            )
            .then(
                () => {
                    info.added.clear();
                    info.saving = false;
                    if (info.needSave)
                        return this.save(folder);
                },
                error => {
                    info.saving = false;
                    throw error;
                }
            );
    }

    /**
     * Load index
     * @param {string} folder                   Folder name
     * @return {Promise}
     */
    load(folder) {
        let info = this.indexes.get(folder);
        if (!info || !info.enabled)
            return Promise.reject(new Error(`Unknown folder or folder is disabled: ${folder}`));

        if (info.loading || info.saving)
            return Promise.resolve();

        this._logger.debug('index', `Loading index of ${folder}`);
        info.loading = true;
        info.needLoad = false;

        return this._filer.lockReadBuffer(path.join(info.dataDir, '.index.1'))
            .then(buffer => {
                let hashBuffer = buffer.slice(0, 16);
                let treeBuffer = buffer.slice(16);

                let hash = crypto.createHash('md5');
                hash.update(treeBuffer);
                if (!hashBuffer.equals(hash.digest()))
                    throw new Error(`Index of ${folder} has wrong checksum`);

                let deleted = new Map();
                let node = this._deserialize({ tree: info.tree, deleted: deleted, buffer: treeBuffer, offset: 0 }, null);
                if (node) {
                    info.tree.tree = node;
                    info.deleted = deleted;
                }

                for (let [ id, confirm ] of info.confirmation) {
                    let search = info.tree.search(id);
                    if (search.length) {
                        if (!!search[0].data.deleted || ++confirm.counter >= 3) {
                            this._logger.debug('index', `Id ${id} confirmed`);
                            info.confirmation.delete(id);
                        }
                    } else {
                        confirm.counter = 0;
                        this._logger.debug('index', `Id ${id} is missing from index of ${folder}`);
                        this.insert(confirm.type, id, confirm.record);
                    }
                }
            })
            .then(
                () => {
                    info.loading = false;
                    if (info.needLoad)
                        return this.load(folder);
                },
                error => {
                    info.loading = false;
                    if (error.code === 'ENOENT') {
                        info.tree = new AVLTree({ unique: true, compareKeys: this.constructor.compareKeys });
                        return;
                    }
                    throw error;
                }
            )
            .catch(error => {
                throw new WError(error, `Index.load(): ${folder}`);
            });
    }

    /**
     * Vacuum index
     * @param {string} directory                Directory name
     * @return {Promise}
     */
    vacuum(directory) {
        let info = this.indexes.get(directory);
        if (!info || !info.enabled)
            return Promise.reject(new Error(`Unknown directory or directory is disabled: ${directory}`));

        return Promise.resolve()
            .then(() => {
                let now = Math.round(Date.now() / 1000);
                let needSave = false;
                for (let [ id, timestamp ] of info.deleted) {
                    if (timestamp > now - 60)
                        continue;

                    needSave = true;
                    info.tree.delete(id);
                    info.deleted.delete(id);
                    info.added.delete(id);
                }

                if (needSave) {
                    info.needSave = true;
                    return this.save(directory);
                }
            })
    }

    /**
     * Find ID
     * @param {bignum} id                       ID
     * @return {object}
     */
    search(id) {
        this._logger.debug('index', `Searching for ${id}`);

        for (let [ folder, info ] of this.indexes) {
            let search = info.tree.search(id);
            if (!search.length)
                continue;
            if (!search[0] || search[0].deleted)
                return null;

<<<<<<< HEAD
            if (!search[0].data)
                search[0].data = JSON.parse(search[0].buffer);
            return Object.assign({ folder: folder }, search[0].data);
=======
            return Object.assign({ directory: directory }, search[0].data);
>>>>>>> 9605fa0d
        }

        return null;
    }

    /**
     * Insert index entry
     * @param {string} type                     Type of entry
     * @param {bignum} id                       ID
     * @param {object} record                   Description
     */
    insert(type, id, record) {
        let info = this.indexes.get(record.folder);
        if (!info || !info.enabled)
            return Promise.reject(new Error(`Unknown folder or folder is disabled: ${record.folder}`));

        if (info.tree.search(id).length)
            return Promise.resolve();

        this._logger.debug('index', `Inserting ${type} of ${record.folder}:${record.path} as ${id}`);
        let data;
        switch (type) {
            case 'variable':
                data = {
                    type: type,
                    path: record.path,
                };
                break;
            case 'history':
                data = {
                    type: type,
                    path: record.path,
                    attr: record.attr,
                };
                break;
            case 'file':
                data = {
                    type: type,
                    path: record.path,
                    attr: record.attr,
                    bin: record.bin,
                };
                break;
            default:
                throw new Error(`Invalid type: ${type}`);
        }
        info.tree.insert(id, {
            buffer: null,
            data: data,
        });
        info.added.set(id, Math.round(Date.now() / 1000));
        info.needSave = true;

        let confirm = info.confirmation.get(id);
        if (!confirm) {
            confirm = {
                counter: 0,
                type: type,
                record: record,
            };
            info.confirmation.set(id, confirm);
        }
    }

    /**
     * Delete ID
     * @param {bignum} id                       ID
     */
    del(id) {
<<<<<<< HEAD
        for (let [ folder, info ] of this.indexes) {
=======
        for (let [ directory, info ] of this.indexes) {
            info.confirmation.delete(id);

>>>>>>> 9605fa0d
            let search = info.tree.search(id);
            if (search.length) {
                this._logger.debug('index', `Deleting ${id}`);

                if (info.added.has(id)) {
                    info.tree.delete(id);
                    info.deleted.delete(id);
                    info.added.delete(id);
                } else if (!search[0].data.deleted) {
                    search[0].data.deleted = Math.round(Date.now() / 1000);
                    info.deleted.set(id, search[0].data.deleted);
                }

                info.needSave = true;
                return;
            }
        }

    }

    /**
     * Save the trees
     */
    onSaveTimer() {
        for (let [ folder, info ] of this.indexes) {
            if (!info.needSave)
                continue;

            this.save(folder)
                .catch(error => {
                    this._logger.error(error);
                });
        }
    }

    /**
     * Serialize tree node
     * @param {object} node
     * @return {Buffer}
     */
    _serialize(node) {
        if (!node)
            return this.constructor.nullId;

        let buffer = Buffer.alloc(16);
        node.key.toBuffer().copy(buffer);
        if (node.data.length !== 1)
            throw new Error(`Invalid data size: ${node.data.length}`);

        node.data[0].buffer = Buffer.from(JSON.stringify(node.data[0].data));

        return Buffer.concat([ buffer, node.data[0].buffer, Buffer.alloc(1, 0), this._serialize(node.left), this._serialize(node.right) ]);
    }

    /**
     * Deserialize next tree node
     * @param {object} info
     * @param {object} parent
     * @return {object}
     */
    _deserialize(info, parent) {
        let id = info.buffer.slice(info.offset, info.offset + 16);
        info.offset += 16;
        if (id.equals(this.constructor.nullId))
            return null;

        let node = info.tree.tree.createSimilar();

        let start = info.offset;
        while (true) {
            if (info.offset >= info.buffer.length)
                throw new Error('Index is truncated');

            if (info.buffer[info.offset++] === 0)
                break;
        }

        let content = info.buffer.slice(start, info.offset - 1);

        node.key = bignum.fromBuffer(id);
        node.data = [ { buffer: content, data: JSON.parse(content) } ];
        node.parent = parent;

        if (!!node.data[0].data.deleted)
            info.deleted.set(node.key, node.data[0].data.deleted);

        node.left = this._deserialize(info, node);
        node.right = this._deserialize(info, node);

        return node;
    }

    /**
     * Index directory
     * @param {string} root
     * @param {string} dir
     * @param {object} tree
     * @param {string[]} messages
     * @return {Promise}
     */
    _loadDir(root, dir, tree, messages) {
        return new Promise((resolve, reject) => {
                fs.readdir(path.join(root, dir), (error, files) => {
                    if (error)
                        return reject(error);

                    resolve(files);
                });
            })
            .then(files => {
                let promises = [];
                for (let file of files) {
                    promises.push(
                        new Promise((resolveStats, rejectStats) => {
                            fs.stat(path.join(root, dir, file), (error, stats) => {
                                if (error)
                                    return rejectStats(error);

                                resolveStats(stats);
                            });
                        })
                    );
                }

                if (!promises.length)
                    return;

                return Promise.all(promises)
                    .then(stats => {
                        promises = [];
                        let re = /^(\d+)\.json$/;
                        for (let i = 0; i < files.length; i++) {
                            if (stats[i].isDirectory()) {
                                promises.push(this._loadDir(root, path.join(dir, files[i]), tree, messages));
                            } else if (files[i] === '.vars.json') {
                                promises.push(
                                    this._filer.lockRead(path.join(root, dir, files[i]))
                                        .then(contents => {
                                            let json;
                                            try {
                                                json = JSON.parse(contents);
                                            } catch (error) {
                                                return messages.push(`Could not read ${path.join(root, dir, files[i])}`);
                                            }

                                            for (let key of Object.keys(json)) {
                                                if (!json[key])
                                                    continue;
                                                let varId = json[key]['id'];
                                                if (!this._util.isUuid(varId))
                                                    continue;

                                                let varName = path.join(dir, key);
                                                tree.insert(this.constructor.binUuid(varId), {
                                                    buffer: null,
                                                    data: {
                                                        type: 'variable',
                                                        path: varName,
                                                    }
                                                });
                                            }
                                        })
                                );
                            } else if (re.test(files[i])) {
                                let end;
                                if ((end = dir.indexOf('/.history/')) !== -1) {
                                    promises.push(
                                        this._filer.lockRead(path.join(root, dir, files[i]))
                                            .then(contents => {
                                                let json;
                                                try {
                                                    json = JSON.parse(contents);
                                                } catch (error) {
                                                    return messages.push(`Could not read ${path.join(root, dir, files[i])}`);
                                                }

                                                let historyId = json['id'];
                                                if (!this._util.isUuid(historyId))
                                                    return;

                                                tree.insert(this.constructor.binUuid(historyId), {
                                                    buffer: null,
                                                    data: {
                                                        type: 'history',
                                                        path: dir.substring(0, end),
                                                        attr: path.join(dir, files[i]),
                                                    }
                                                });
                                            })
                                    );
                                } else if ((end = dir.indexOf('/.files/')) !== -1) {
                                        promises.push(
                                            this._filer.lockRead(path.join(root, dir, files[i]))
                                                .then(contents => {
                                                    let json;
                                                    try {
                                                        json = JSON.parse(contents);
                                                    } catch (error) {
                                                        return messages.push(`Could not read ${path.join(root, dir, files[i])}`);
                                                    }

                                                    let fileId = json['id'];
                                                    if (!this._util.isUuid(fileId))
                                                        return;

                                                    tree.insert(this.constructor.binUuid(fileId), {
                                                        buffer: null,
                                                        data: {
                                                            type: 'file',
                                                            path: dir.substring(0, end),
                                                            attr: path.join(dir, files[i]),
                                                            bin: json['bin'],
                                                        }
                                                    });
                                                })
                                        );
                                }
                            }
                        }

                        if (promises.length)
                            return Promise.all(promises);
                    });
            });
    }

    /**
     * In order iteration
     * @param {object} node
     * @return {string}
     */
    _inOrder(node) {
        if (!node)
            return '';

        return this._inOrder(node.left) + node.key + ' ' + this._inOrder(node.right);
    }

    /**
     * Retrieve directory server
     * @return {Directory}
     */
    get _directory() {
        if (this._directory_instance)
            return this._directory_instance;
        this._directory_instance = this._app.get('servers').get('directory');
        return this._directory_instance;
    }
}

module.exports = Index;<|MERGE_RESOLUTION|>--- conflicted
+++ resolved
@@ -74,42 +74,20 @@
 
         return Promise.resolve()
             .then(() => {
-<<<<<<< HEAD
+                let promises = [];
                 for (let [ folder, info ] of this._directory.folders) {
-                    this.indexes.set(
-                        folder,
-                        {
-                            enabled: info.enabled,
-                            dataDir: info.dataDir,
-                            dirMode: info.dirMode,
-                            fileMode: info.fileMode,
-                            uid: info.uid,
-                            gid: info.gid,
-                            tree: new AVLTree({ unique: true, compareKeys: this.constructor.compareKeys }),
-                            confirmation: new Map(),
-                            needSave: false,
-                            needLoad: false,
-                            saving: false,
-                            loading: false,
-                        }
-                    );
-=======
-                let promises = [];
-                for (let [ directory, info ] of this._directory.directories) {
-                    this.add(directory, info);
+                    this.add(folder, info);
                     if (info.enabled) {
-                        let exists;
                         try {
                             fs.accessSync(path.join(info.dataDir, '.index.1'), fs.constants.F_OK);
-                            exists = true;
                         } catch (error) {
-                            exists = false;
+                            promises.push(this.build(folder))
                         }
-                        if (!exists)
-                            promises.push(this.build(directory));
                     }
->>>>>>> 9605fa0d
-                }
+                }
+
+                if (promises.length)
+                    return Promise.all(promises);
             });
     }
 
@@ -142,6 +120,11 @@
             });
     }
 
+    /**
+     * Add folder
+     * @param {string} folder                   Folder name
+     * @param {object} info                     Folder info
+     */
     add(folder, info) {
         this.indexes.set(
             folder,
@@ -163,6 +146,7 @@
             }
         );
     }
+
     /**
      * Build index
      * @param {string} folder                   Folder name
@@ -306,13 +290,13 @@
 
     /**
      * Vacuum index
-     * @param {string} directory                Directory name
+     * @param {string} folder                   Folder name
      * @return {Promise}
      */
-    vacuum(directory) {
-        let info = this.indexes.get(directory);
+    vacuum(folder) {
+        let info = this.indexes.get(folder);
         if (!info || !info.enabled)
-            return Promise.reject(new Error(`Unknown directory or directory is disabled: ${directory}`));
+            return Promise.reject(new Error(`Unknown folder or folder is disabled: ${folder}`));
 
         return Promise.resolve()
             .then(() => {
@@ -330,7 +314,7 @@
 
                 if (needSave) {
                     info.needSave = true;
-                    return this.save(directory);
+                    return this.save(folder);
                 }
             })
     }
@@ -350,13 +334,7 @@
             if (!search[0] || search[0].deleted)
                 return null;
 
-<<<<<<< HEAD
-            if (!search[0].data)
-                search[0].data = JSON.parse(search[0].buffer);
             return Object.assign({ folder: folder }, search[0].data);
-=======
-            return Object.assign({ directory: directory }, search[0].data);
->>>>>>> 9605fa0d
         }
 
         return null;
@@ -426,13 +404,9 @@
      * @param {bignum} id                       ID
      */
     del(id) {
-<<<<<<< HEAD
         for (let [ folder, info ] of this.indexes) {
-=======
-        for (let [ directory, info ] of this.indexes) {
             info.confirmation.delete(id);
 
->>>>>>> 9605fa0d
             let search = info.tree.search(id);
             if (search.length) {
                 this._logger.debug('index', `Deleting ${id}`);
@@ -450,7 +424,6 @@
                 return;
             }
         }
-
     }
 
     /**
