--- conflicted
+++ resolved
@@ -866,45 +866,21 @@
                 let directory = path.join(info.dataDir, path.dirname(filename));
 
                 return this._filer.createDirectory(
-                        directory,
-                        { mode: info.dirMode, uid: info.uid, gid: info.gid }
+                    directory,
+                    { mode: info.dirMode, uid: info.uid, gid: info.gid }
                     )
                     .then(() => {
-<<<<<<< HEAD
-                        this._filer.createDirectory(
-                                directory,
-                                { mode: info.dirMode, uid: info.uid, gid: info.gid }
-                            )
-                            .then(() => {
-                                return new Promise((resolve, reject) => {
-                                    let tries = 0;
-                                    let retry = () => {
-                                        if (++tries > this.constructor.dataRetryMax)
-                                            return reject(new Error(`Max retries reached while deleting ${variable}`));
-
-                                        let success = false;
-                                        this._filer.lockUpdate(
-                                                path.join(directory, filename === '/' ? '.root.json' : '.vars.json'),
-                                                contents => {
-                                                    let json;
-                                                    try {
-                                                        json = JSON.parse(contents);
-                                                    } catch (error) {
-                                                        return Promise.resolve(contents);
-                                                    }
-=======
                         try {
                             fs.accessSync(path.join(directory, filename === '/' ? '.root.json' : '.vars.json'), fs.constants.F_OK);
                         } catch (error) {
                             return;
                         }
->>>>>>> 29ae33e0
 
                         return new Promise((resolve, reject) => {
-                            let tries = 0;
-                            let retry = () => {
-                                if (++tries > this.constructor.dataRetryMax)
-                                    return reject(new Error(`Max retries reached while deleting ${variable}`));
+                                let tries = 0;
+                                let retry = () => {
+                                    if (++tries > this.constructor.dataRetryMax)
+                                        return reject(new Error(`Max retries reached while deleting ${variable}`));
 
                                 let success = false;
                                 this._filer.lockUpdate(
@@ -917,27 +893,6 @@
                                                 return Promise.resolve(contents);
                                             }
 
-<<<<<<< HEAD
-                                                setTimeout(() => { retry(); }, this.constructor.dataRetryInterval);
-                                            })
-                                            .catch(error => {
-                                                reject(error);
-                                            });
-                                    };
-                                    retry();
-                                });
-                            })
-                            .then(() => {
-                                if (id && this._util.isUuid(id))
-                                    return this._index.del(this._index.constructor.binUuid(id));
-                            })
-                            .then(() => {
-                                return this.notify(variable, { value: null, mtime: Math.round(Date.now() / 1000) });
-                            })
-                            .catch(error => {
-                                this._logger.error(`FS error in del: ${error.message}`);
-                            });
-=======
                                             success = true;
                                             if (name) {
                                                 if (!json[name])
@@ -987,7 +942,6 @@
                     })
                     .catch(error => {
                         this._logger.error(`FS error: ${error.message}`);
->>>>>>> 29ae33e0
                     });
             });
     }
