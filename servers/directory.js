/**
 * Directory data server
 * @module servers/directory
 */
const path = require('path');
const fs = require('fs');
const os = require('os');
const ini = require('ini');
const uuid = require('uuid');
const crypto = require('crypto');
const EventEmitter = require('events');
const WError = require('verror').WError;

/**
 * Server class
 */
class Directory extends EventEmitter {
    /**
     * Create the service
     * @param {App} app                     Application
     * @param {object} config               Configuration
     * @param {Logger} logger               Logger service
     * @param {Filer} filer                 Filer service
     * @param {Runner} runner               Runner service
     * @param {RedisClient} redis           Redis service
     * @param {Cacher} cacher               Cacher service
     * @param {Util} util                   Util service
     */
    constructor(app, config, logger, filer, runner, redis, cacher, util) {
        super();

        this.default = null;
        this.folders = new Map();
        this.waiting = new Map();

        this._name = null;
        this._app = app;
        this._config = config;
        this._logger = logger;
        this._filer = filer;
        this._runner = runner;
        this._redis = redis;
        this._cacher = cacher;
        this._util = util;
    }

    /**
     * Service name is 'servers.directory'
     * @type {string}
     */
    static get provides() {
        return 'servers.directory';
    }

    /**
     * Dependencies as constructor arguments
     * @type {string[]}
     */
    static get requires() {
        return [ 'app', 'config', 'logger', 'filer', 'runner', 'redis', 'cacher', 'util' ];
    }

    /**
     * Retry reading/writing ofter waiting this much
     * @type {number}
     */
    static get dataRetryInterval() {
        return 1000; // ms
    }

    /**
     * Retry reading/writing this many times
     * @type {number}
     */
    static get dataRetryMax() {
        return 5;
    }

    /**
     * Protected attributes
     * @type {string[]}
     */
    static get protectedAttrs() {
        return [ 'id', 'value', 'ctime', 'mtime' ];
    }

    /**
     * Initialize the server
     * @param {string} name                     Config section name
     * @return {Promise}
     */
    init(name) {
        this._name = name;
        return Promise.resolve()
            .then(() => {
                return this._filer.lockRead(path.join(this._config.base_path, 'package.json'));
            })
            .then(packageInfo => {
                let json;
                try {
                    json = JSON.parse(packageInfo);
                } catch (error) {
                    json = { name: 'program' };
                }
                this._logger.info(`Starting ${json.name}` + (json.version ? ' v' + json.version : ''));
            })
            .then(() => {
                let configPath = (os.platform() === 'freebsd' ? '/usr/local/etc/bhdir' : '/etc/bhdir');
                try {
                    fs.accessSync(path.join(configPath, 'bhdir.conf'), fs.constants.F_OK);
                } catch (error) {
                    throw new Error('Could not read bhdir.conf');
                }

                let bhdirConfig = ini.parse(fs.readFileSync(path.join(configPath, 'bhdir.conf'), 'utf8'));
                for (let group of Object.keys(bhdirConfig)) {
                    let index = group.indexOf(':directory');
                    if (index === -1)
                        continue;

                    let name = group.substring(0, index);
                    let info = { enabled: false };
                    info.rootDir = bhdirConfig[group].root;
                    if (!info.rootDir) {
                        this._logger.error(`No root parameter in ${name} directory section of bhdir.conf`);
                        continue;
                    }

                    info.dataDir = path.join(info.rootDir, 'data');

                    info.dirMode = parseInt(bhdirConfig[group].dir_mode || '770', 8);
                    if (isNaN(info.dirMode)) {
                        this._logger.error(`Invalid directory mode in ${name} directory section of bhdir.conf`);
                        continue;
                    }
                    info.fileMode = parseInt(bhdirConfig[group].file_mode || '660', 8);
                    if (isNaN(info.fileMode)) {
                        this._logger.error(`Invalid file mode in ${name} directory section of bhdir.conf`);
                        continue;
                    }

                    info.user = bhdirConfig[group].user || 'root';
                    info.group = bhdirConfig[group].group || (os.platform() === 'freebsd' ? 'wheel' : 'root');

<<<<<<< HEAD
                    this.folders.set(name, info);

                    if (bhdirConfig[group].default === 'yes' || (!this.default && name[0] !== '.'))
                        this.default = name;
=======
                this.syncBin = (bhdirConfig.resilio && bhdirConfig.resilio.bin) || '/usr/bin/rslsync';
                this.syncConfig = os.platform() === 'freebsd' ? '/usr/local/etc/rslsync/rslsync.conf' : '/etc/resilio-sync/config.json';
                this.syncUser = bhdirConfig.resilio && bhdirConfig.resilio.user;
                this.syncLog = bhdirConfig.resilio && bhdirConfig.resilio.sync_log;
                if (!this.syncUser) {
                    if (!bhdirConfig.resilio)
                        bhdirConfig.resilio = {};
                    bhdirConfig.resilio.user = 'rslsync';
                    updateConf = true;
                }
                if (!this.syncLog) {
                    if (!bhdirConfig.resilio)
                        bhdirConfig.resilio = {};
                    bhdirConfig.resilio.sync_log = '/var/lib/resilio-sync/sync.log';
                    updateConf = true;
>>>>>>> 9605fa0d
                }

                this.socketMode = parseInt((bhdirConfig.socket && bhdirConfig.socket.mode) || '0', 8);
                this.socketUser = bhdirConfig.socket && bhdirConfig.socket.user;
                this.socketGroup = bhdirConfig.socket && bhdirConfig.socket.group;

                return Array.from(this.folders.keys()).reduce(
                    (prev, cur) => {
<<<<<<< HEAD
                        let info = this.folders.get(cur);
                        try {
                            fs.accessSync(info.dataDir, fs.constants.F_OK);
                            info.enabled = true;
                        } catch (error) {
                            // do nothing
                        }
                        return Promise.all([
                                this._runner.exec('grep', ['-E', `^${info.user}:`, '/etc/passwd']),
                                this._runner.exec('grep', ['-E', `^${info.group}:`, '/etc/group']),
                            ])
                            .then(([userInfo, groupInfo]) => {
                                let userDb = userInfo.stdout.trim().split(':');
                                if (userInfo.code !== 0 || userDb.length !== 7) {
                                    this._logger.error(`Directory user ${info.user} not found`);
                                    this.folders.delete(cur);
                                    return;
                                } else {
                                    info.uid = parseInt(userDb[2]);
                                }

                                let groupDb = groupInfo.stdout.trim().split(':');
                                if (groupInfo.code !== 0 || groupDb.length !== 4) {
                                    this._logger.error(`Directory group ${info.group} not found`);
                                    this.folders.delete(cur);
                                    return;
                                } else {
                                    info.gid = parseInt(groupDb[2]);
                                }

                                if (!info.enabled)
                                    return;

                                return this._filer.lockUpdate(
                                        path.join(info.dataDir, '.bhdir.json'),
                                        contents => {
                                            let json;
                                            try {
                                                json = JSON.parse(contents);
                                                if (typeof json !== 'object')
                                                    return Promise.reject(new Error(`.bhdir.json of ${repo} is damaged`));
                                            } catch (error) {
                                                json = {};
                                            }

                                            if (!json.directory)
                                                json.directory = {};
                                            if (!json.directory.format)
                                                json.directory.format = 2;
                                            if (!json.directory.upgrading)
                                                json.directory.upgrading = false;

                                            info.enabled = (json.directory.format === 2);

                                            return Promise.resolve(JSON.stringify(json, undefined, 4) + '\n');
                                        }
                                    )
                                    .then(() => {
                                        if (!info.enabled)
                                            this._logger.info(`Unsupported directory format of ${cur} - ignoring...`);
                                    });
                            });
=======
                        return prev.then(() => {
                            return this._startFolder(cur);
                        });
>>>>>>> 9605fa0d
                    },
                    Promise.resolve()
                )
            })
            .then(() => {
                return Promise.all([
                    this._runner.exec('grep', [ '-E', `^${this.socketUser}:`, '/etc/passwd' ]),
                    this._runner.exec('grep', [ '-E', `^${this.socketGroup}:`, '/etc/group' ]),
                ]);
            })
            .then(([ userInfo, groupInfo ]) => {
                let userDb = userInfo.stdout.trim().split(':');
                if (userInfo.code !== 0 || userDb.length !== 7) {
                    this._logger.error(`Socket user ${this.socketUser} not found`);
                    this.socketUser = null;
                    this.socketUid = null;
                } else {
                    this.socketUid = parseInt(userDb[2]);
                }

                let groupDb = groupInfo.stdout.trim().split(':');
                if (groupInfo.code !== 0 || groupDb.length !== 4) {
                    this._logger.error(`Socket group ${this.socketGroup} not found`);
                    this.socketGroup = null;
                    this.socketGid = null;
                } else {
                    this.socketGid = parseInt(groupDb[2]);
                }
            });
    }

    /**
     * Start the server
     * @param {string} name                     Config section name
     * @return {Promise}
     */
    start(name) {
        if (name !== this._name)
            return Promise.reject(new Error(`Server ${name} was not properly initialized`));

        return Array.from(this._app.get('modules')).reduce(
                (prev, [ curName, curModule ]) => {
                    return prev.then(() => {
                        if (!curModule.register)
                            return;

                        let result = curModule.register(name);
                        if (result === null || typeof result !== 'object' || typeof result.then !== 'function')
                            throw new Error(`Module '${curName}' register() did not return a Promise`);
                        return result;
                    });
                },
                Promise.resolve()
            )
            .then(() => {
                this._logger.debug('directory', 'Starting the server');
                return this.create('.config');
            });
    }

    /**
     * Validate path node name
     * @param {string} name                         Variable path node
     * @param {boolean} [allowHidden=false]         Allow hidden name as variable
     * @return {boolean}
     */
    validateName(name, allowHidden = false) {
        if (typeof name !== 'string')
            return false;

        return (
            name.length &&
            (allowHidden || name[0] !== '.') &&
            /^[-_.a-zA-Z0-9]+$/.test(name)
        );
    }

    /**
     * Validate variable path
     * @param {string} filename                     Variable path
     * @return {boolean}
     */
    validatePath(filename) {
        if (typeof filename !== 'string' || !filename.length)
            return false;

        let folder, name;
        if (filename[0] === '/') {
            if (!this.default)
                return false;
            folder = this.default;
            name = filename;
        } else {
            let parts = filename.split(':');
            folder = parts.shift();
            if (!parts.length)
                return false;
            name = parts.join(':');
        }

        if (!folder || !this.validateName(folder, true) || !name || name[0] !== '/')
            return false;

        let info = this.folders.get(folder);
        if (!info || !info.enabled)
            return false;

        if (name === '/')
            return true;

        for (let sub of name.split('/').slice(1)) {
            if (!this.validateName(sub))
                return false;
        }

        return true;
    }

    /**
     * Compare two values
     * @param {*} val1                              First
     * @param {*} val2                              Second
     * @return {boolean}
     */
    isEqual(val1, val2) {
        if (typeof val1 !== typeof val2)
            return false;

        if (typeof val1 === 'object')
            return JSON.stringify(val1) === JSON.stringify(val2);

        return val1 === val2;
    }

    /**
     * Get directory and filename from variable name
     * @param {string} variable                     Variable name
<<<<<<< HEAD
     * @param {boolean} [allowRoot=false]           Allow root as variable
     * @return {Promise}                            Resolves to [ folder, filename ]
=======
     * @return {Promise}                            Resolves to [ directory, filename ]
>>>>>>> 9605fa0d
     */
    parseVariable(variable) {
        return new Promise((resolve, reject) => {
<<<<<<< HEAD
            if (!this.validatePath(variable, allowRoot))
                return reject(new Error('Invalid folder or path'));
=======
            if (!this.validatePath(variable))
                return reject(new Error('Invalid directory or path'));
>>>>>>> 9605fa0d

            let folder, name;
            if (variable[0] === '/') {
                folder = this.default;
                name = variable;
            } else {
                let parts = variable.split(':');
                folder = parts.shift();
                name = parts.join(':');
            }

            resolve([ folder, name ]);
        });
    }

    /**
     * Create folder
<<<<<<< HEAD
     * @param {string} folder
     * @return {Promise}
     */
    create(folder) {
        let info = this.folders.get(folder);
        if (!info)
            return Promise.resolve();

        try {
            fs.accessSync(info.dataDir, fs.constants.F_OK);
            return Promise.resolve();
        } catch (error) {
            // do nothing
        }

        return this._filer.createDirectory(
                info.dataDir,
                { mode: info.dirMode, uid: info.uid, gid: info.gid }
            )
            .then(() => {
                return this._filer.lockWrite(
                    path.join(info.dataDir, '.bhdir.json'),
                    JSON.stringify({
                        directory: {
                            format: 2,
                            upgrading: false,
                        }
                    }),
=======
     * @param {string} folder                       Folder name
     * @param {string} directory                    Folder path
     * @return {Promise}                            Resolves to { readwrite, readonly }
     */
    createFolder(folder, directory) {
        let readwrite, readonly, configPath, cwd = process.cwd(), info = {};
        process.chdir('/tmp');
        return this._runner.exec(this.syncBin, [ '--generate-secret' ])
            .then(result => {
                if (result.code !== 0)
                    throw new Error('Could not generate readwrite secret');

                readwrite = result.stdout.trim();
                return this._runner.exec(this.syncBin, [ '--get-ro-secret', readwrite ]);
            })
            .then(result => {
                if (result.code !== 0)
                    throw new Error('Could not generate readonly secret');

                readonly = result.stdout.trim();

                process.chdir(cwd);

                return this._filer.lockUpdate(
                    this.syncConfig,
                    contents => {
                        contents = contents.replace(/\/\/.*/g, '');
                        contents = contents.replace(/\/\*[\s\S]*?\*\//g, '');
                        let json = JSON.parse(contents);
                        if (!json.shared_folders)
                            json.shared_folders = [];
                        json.shared_folders.push(
                            {
                                secret: readwrite,
                                dir: directory,
                                use_relay_server: true,
                                search_lan: true,
                                use_sync_trash: false,
                                overwrite_changes: false,
                                selective_sync: false,
                            }
                        );
                        return Promise.resolve(JSON.stringify(json, undefined, 4) + '\n');
                    }
                );
            })
            .then(() => {
                configPath = (os.platform() === 'freebsd' ? '/usr/local/etc/bhdir' : '/etc/bhdir');
                try {
                    fs.accessSync(path.join(configPath, 'bhdir.conf'), fs.constants.F_OK);
                } catch (error) {
                    throw new Error('Could not read bhdir.conf');
                }

                let bhdirConfig = ini.parse(fs.readFileSync(path.join(configPath, 'bhdir.conf'), 'utf8'));
                bhdirConfig[`${folder.replace(/\./g, '\\.')}:directory`] = {
                    default: 'no',
                    root: directory,
                    user: 'rslsync',
                    group: 'bhdir',
                    dir_mode: '770',
                    file_mode: '660',
                    cache_ttl: '300'
                };
                fs.writeFileSync(path.join(configPath, 'bhdir.conf'), ini.stringify(bhdirConfig));
            })
            .then(() => {
                info.rootDir = directory;
                info.dataDir = path.join(info.rootDir, 'data');
                info.stateDir = path.join(info.rootDir, 'state');

                info.dirMode = 0o770;
                info.fileMode = 0o660;
                info.user = 'rslsync';
                info.group = 'bhdir';

                this.directories.set(folder, info);

                return this._startFolder(folder);
            })
            .then(() => {
                let json = {
                    directory: {
                        format: 2,
                        upgrading: false,
                    },
                };

                return this._filer.lockWrite(
                    path.join(directory, 'data', '.bhdir.json'),
                    JSON.stringify(json, undefined, 4) + '\n',
                    { mode: info.fileMode, uid: info.uid, gid: info.gid }
                );
            })
            .then(() => {
                let json = {
                    hdepth: 1,
                    fdepth: 1,
                };

                return this._filer.lockWrite(
                    path.join(directory, 'data', '.root.json'),
                    JSON.stringify(json, undefined, 4) + '\n',
>>>>>>> 9605fa0d
                    { mode: info.fileMode, uid: info.uid, gid: info.gid }
                );
            })
            .then(() => {
<<<<<<< HEAD
                info.enabled = true;
            })
=======
                this._index.add(folder, info);
                return { readwrite, readonly };
            })
            .catch(error => {
                process.chdir(cwd);
                throw error;
            });
    }

    /**
     * Add folder
     * @param {string} folder                       Folder name
     * @param {string} directory                    Folder path
     * @param {string} secret                       Secret
     * @param {boolean} tmp                         Temporary folder
     * @return {Promise}
     */
    addFolder(folder, directory, secret, tmp) {
        let configPath, info = {};
        return this._filer.lockUpdate(
                this.syncConfig,
                contents => {
                    contents = contents.replace(/\/\/.*/g, '');
                    contents = contents.replace(/\/\*[\s\S]*?\*\//g, '');
                    let json = JSON.parse(contents);
                    if (!json.shared_folders)
                        json.shared_folders = [];
                    json.shared_folders.push(
                        {
                            secret: secret,
                            dir: directory,
                            use_relay_server: true,
                            search_lan: true,
                            use_sync_trash: false,
                            overwrite_changes: false,
                            selective_sync: false,
                        }
                    );
                    return Promise.resolve(JSON.stringify(json, undefined, 4) + '\n');
                }
            )
            .then(() => {
                if (tmp)
                    return;

                configPath = (os.platform() === 'freebsd' ? '/usr/local/etc/bhdir' : '/etc/bhdir');
                try {
                    fs.accessSync(path.join(configPath, 'bhdir.conf'), fs.constants.F_OK);
                } catch (error) {
                    throw new Error('Could not read bhdir.conf');
                }

                let bhdirConfig = ini.parse(fs.readFileSync(path.join(configPath, 'bhdir.conf'), 'utf8'));
                bhdirConfig[`${folder.replace(/\./g, '\\.')}:directory`] = {
                    default: 'no',
                    root: directory,
                    user: 'rslsync',
                    group: 'bhdir',
                    dir_mode: '770',
                    file_mode: '660',
                    cache_ttl: '300'
                };
                fs.writeFileSync(path.join(configPath, 'bhdir.conf'), ini.stringify(bhdirConfig));
            })
            .then(() => {
                info.rootDir = directory;
                info.dataDir = path.join(info.rootDir, 'data');
                info.stateDir = path.join(info.rootDir, 'state');

                info.dirMode = 0o770;
                info.fileMode = 0o660;
                info.user = 'rslsync';
                info.group = 'bhdir';

                this.directories.set(folder, info);

                return this._startFolder(folder);
            })
            .then(() => {
                this._index.add(folder, info);
            });
>>>>>>> 9605fa0d
    }

    /**
     * Wait for variable change
     * @param {string} variable                     Variable name
     * @param {number} timeout                      Timeout in ms, 0 for no timeout
     * @return {Promise}
     */
    wait(variable, timeout) {
        return Promise.resolve()
            .then(() => {
                if (!this._util.isUuid(variable))
                    return this.parseVariable(variable);

                let search = this._index.search(this._index.constructor.binUuid(variable));
                if (!search || search.type !== 'variable')
                    return [ null, null ];

                return [ search.folder, search.path ];
            })
<<<<<<< HEAD
            .then(([ folder, filename ]) => {
                if (!folder || !filename)
                    return;
=======
            .then(([ repo, filename ]) => {
                if (!repo || !filename)
                    return [ false, null ];
>>>>>>> 9605fa0d

                variable = `${folder}:${filename}`;

                return this.get(variable, false)
                    .then(info => {
                        if (!info) {
                            info = {
                                value: null,
                                mtime: 0,
                            };
                        }

                        let promise;

                        let waiting = this.waiting.get(variable);
                        if (waiting && (!this.isEqual(waiting.value, info.value) || waiting.mtime !== info.mtime)) {
                            promise = this.notify(variable, info);
                            waiting = null;
                        }
                        if (!waiting) {
                            waiting = info;
                            waiting.handlers = new Set();
                            this.waiting.set(variable, waiting);
                        }

<<<<<<< HEAD
=======

>>>>>>> 9605fa0d
                        return Promise.resolve()
                            .then(() => {
                                if (promise)
                                    return promise;
                            })
                            .then(() => {
                                return new Promise((resolve) => {
                                    let cb = (timeout, value) => {
                                        this._logger.debug('directory', `Wait on ${variable} timeout: ${timeout}`);
                                        resolve([ timeout, value ]);
                                    };
                                    waiting.handlers.add(cb);
                                    if (timeout)
                                        setTimeout(() => { cb(true, info.value); }, timeout);
                                });
                            });
                    })
            })
            .catch(error => {
                this._logger.error(new WError(error, 'Directory.wait()'));
            });
    }

    /**
     * Notify about variable change
     * @param {string} variable                     Variable name
     * @param {object} info                         Variable
     * @return {Promise}
     */
    notify(variable, info) {
        if (!info) {
            info = {
                value: null,
                mtime: 0,
            };
        }

        return Promise.resolve()
            .then(() => {
                if (!this._util.isUuid(variable))
                    return this.parseVariable(variable);

                let search = this._index.search(this._index.constructor.binUuid(variable));
                if (!search || search.type !== 'variable')
                    return [ null, null ];

                return [ search.folder, search.path ];
            })
            .then(([ folder, filename ]) => {
                if (!folder || !filename)
                    return;

                variable = `${folder}:${filename}`;

                let waiting = this.waiting.get(variable);
                if (!waiting || (this.isEqual(waiting.value, info.value) && waiting.mtime === info.mtime))
                    return;

                this._logger.debug('directory', `Notifying ${variable}`);

                for (let cb of waiting.handlers)
                    cb(false, info.value);

                this.waiting.delete(variable);
            });
    }

    /**
     * List variables
     * @param {string} variable                     Variable name
     * @return {Promise}
     */
    ls(variable) {
        this._logger.debug('directory', `Listing ${variable}`);

<<<<<<< HEAD
        return this.parseVariable(variable, true)
            .then(([ folder, filename ]) => {
                let info = this.folders.get(folder);
=======
        return this.parseVariable(variable)
            .then(([ repo, filename ]) => {
                let info = this.directories.get(repo);
>>>>>>> 9605fa0d
                let directory = path.join(info.dataDir, filename);

                try {
                    fs.accessSync(path.join(directory, '.vars.json'), fs.constants.F_OK);
                } catch (error) {
                    return Promise.resolve({});
                }

                return new Promise((resolve, reject) => {
                    let tries = 0;
                    let retry = () => {
                        if (++tries > this.constructor.dataRetryMax)
                            return reject(new Error(`Max retries reached while getting ${variable}`));

                        this._filer.lockRead(path.join(directory, '.vars.json'))
                            .then(contents => {
                                let json;
                                try {
                                    json = JSON.parse(contents);
                                } catch (error) {
                                    setTimeout(() => { retry(); }, this.constructor.dataRetryInterval);
                                    return;
                                }

                                resolve(json);
                            })
                            .catch(error => {
                                reject(error);
                            });
                    };
                    retry();
                })
                .then(json => {
                    let result = {};
                    for (let key of Object.keys(json)) {
                        result[key] = json[key] ? json[key]['value'] : null;
                    }

                    return result;
                });
        });
    }

    /**
     * Set variable
     * @param {string} variable                     Variable name
     * @param {object} [attrs]                      Variable attributes
     * @param {*} [value]                           Variable value if attrs is omitted
     * @return {Promise}                            Resolves to history id
     */
    set(variable, attrs, value) {
        return Promise.resolve()
            .then(() => {
                if (!this._util.isUuid(variable))
                    return this.parseVariable(variable);

                let search = this._index.search(this._index.constructor.binUuid(variable));
                if (!search || search.type !== 'variable')
                    return [ null, null ];

                return [ search.folder, search.path ];
            })
            .then(([ folder, filename ]) => {
                if (!folder || !filename)
                    return;

                variable = `${folder}:${filename}`;
                this._logger.debug('directory', `Setting ${variable}`);

                let parents = [];
                let parts = filename.split('/');
                for (let i = 2; i < parts.length; i++)
                    parents.push(parts.slice(0, i).join('/'));

                return parents.reduce(
                        (prev, cur) => {
                            return prev.then(() => {
                                return this.get(`${folder}:${cur}`)
                                    .then(val => {
                                        if (val)
                                            return;

                                        return this.set(`${folder}:${cur}`, null, null);
                                    });
                            });
                        },
                        Promise.resolve()
                    )
                    .then(() => {

                        let info = this.folders.get(folder);
                        let name = path.basename(filename);
                        let directory = path.join(info.dataDir, path.dirname(filename));

                        return this.get(variable, false, false)
                            .then(old => {
                                if (old && (typeof value !== 'undefined') && this.isEqual(old.value, value))
                                    return null;

                                if (!attrs)
                                    attrs = old;
                                if (!attrs)
                                    attrs = {};
                                this._initAttrs(attrs);
                                if (typeof value !== 'undefined')
                                    attrs.value = value;

                                return this._cacher.set(variable, attrs)
                                    .then(() => {
                                        return this._filer.createDirectory(
                                                directory,
                                                { mode: info.dirMode, uid: info.uid, gid: info.gid }
                                            )
                                            .then(() => {
                                                let exists;
                                                try {
                                                    fs.accessSync(path.join(directory, filename === '/' ? '.root.json' : '.vars.json'), fs.constants.F_OK);
                                                    exists = true;
                                                } catch (error) {
                                                    exists = false;
                                                }

                                                return new Promise((resolve, reject) => {
                                                    let tries = 0;
                                                    let retry = () => {
                                                        if (++tries > this.constructor.dataRetryMax)
                                                            return reject(new Error(`Max retries reached while setting ${variable}`));

                                                        let success = false;
                                                        this._filer.lockUpdate(
<<<<<<< HEAD
                                                                path.join(directory, '.vars.json'),
                                                                contents => {
                                                                    let json;
                                                                    try {
                                                                        json = JSON.parse(contents);
                                                                    } catch (error) {
                                                                        if (exists)
                                                                            return Promise.resolve(contents);
                                                                        json = {};
                                                                    }

                                                                    success = true;
                                                                    json[name] = attrs;
                                                                    return Promise.resolve(JSON.stringify(json, undefined, 4) + '\n');
                                                                },
                                                                { mode: info.fileMode, uid: info.uid, gid: info.gid }
=======
                                                            path.join(directory, filename === '/' ? '.root.json' : '.vars.json'),
                                                            contents => {
                                                                let json;
                                                                try {
                                                                    json = JSON.parse(contents);
                                                                } catch (error) {
                                                                    if (exists)
                                                                        return Promise.resolve(contents);
                                                                    json = {};
                                                                }

                                                                success = true;
                                                                if (name)
                                                                    json[name] = attrs;
                                                                else
                                                                    json = attrs;
                                                                return Promise.resolve(JSON.stringify(json, undefined, 4) + '\n');
                                                            },
                                                            { mode: info.fileMode, uid: info.uid, gid: info.gid }
>>>>>>> 9605fa0d
                                                            )
                                                            .then(() => {
                                                                if (success)
                                                                    return resolve();

                                                                setTimeout(() => { retry(); }, this.constructor.dataRetryInterval);
                                                            })
                                                            .catch(error => {
                                                                reject(error);
                                                            });
                                                    };
                                                    retry();
                                                });
                                            })
                                            .then(() => {
                                                return this.addHistory(variable, attrs);
                                            })
                                            .then(id => {
                                                this._index.insert(
                                                    'variable',
                                                    this._index.constructor.binUuid(attrs.id),
                                                    {
                                                        folder: folder,
                                                        path: filename,
                                                    }
                                                );
                                                return this.notify(variable, attrs)
                                                    .then(() => {
                                                        return id;
                                                    });
                                            })
                                            .catch(error => {
                                                this._logger.error(`FS error in set: ${error.message}`);
                                            });
                                    });
                            });
                    });
            });
    }

    /**
     * Get variable
     * @param {string} variable                     Variable name
     * @param {boolean} [allowHistory=true]         Allow history lookup
     * @param {boolean} [cacheResult=true]          Cache result
     * @return {Promise}
     */
    get(variable, allowHistory = true, cacheResult = true) {
        return Promise.resolve()
            .then(() => {
                if (!this._util.isUuid(variable))
                    return this.parseVariable(variable);

                let search = this._index.search(this._index.constructor.binUuid(variable));
                if (!search)
                    return [ null, null ];

                let choices = [ 'variable' ];
                if (allowHistory)
                    choices.push('history');
                if (choices.indexOf(search.type) === -1)
                    return [ null, null ];

                return [ search.folder, search.path, search.type, search.attr ];
            })
<<<<<<< HEAD
            .then(([ folder, filename, type, attr ]) => {
                if (!folder || !filename)
                    return;
=======
            .then(([ repo, filename, type, attr ]) => {
                if (!repo || !filename)
                    return null;
>>>>>>> 9605fa0d

                variable = `${folder}:${filename}`;
                this._logger.debug('directory', `Getting ${variable}`);

                let info = this.folders.get(folder);
                if (type === 'history') {
                    return this._filer.lockRead(path.join(info.dataDir, attr))
                        .then(contents => {
                            return JSON.parse(contents).variable;
                        });
                }

                let name = path.basename(filename);
                let directory = path.join(info.dataDir, path.dirname(filename));

                return this._cacher.get(variable)
                    .then(attrs => {
                        if (typeof attrs !== 'undefined')
                            return attrs;

                        let exists;
                        try {
                            fs.accessSync(path.join(directory, filename === '/' ? '.root.json' : '.vars.json'), fs.constants.F_OK);
                            exists = true;
                        } catch (error) {
                            exists = false;
                        }

                        return Promise.resolve()
                            .then(() => {
                                if (!exists)
                                    return {};

                                return new Promise((resolve, reject) => {
                                    let tries = 0;
                                    let retry = () => {
                                        if (++tries > this.constructor.dataRetryMax)
                                            return reject(new Error(`Max retries reached while getting ${variable}`));

                                        this._filer.lockRead(path.join(directory, filename === '/' ? '.root.json' : '.vars.json'))
                                            .then(contents => {
                                                try {
                                                    resolve(JSON.parse(contents));
                                                } catch (error) {
                                                    setTimeout(() => { retry(); }, this.constructor.dataRetryInterval);
                                                }
                                            })
                                            .catch(error => {
                                                reject(error);
                                            });
                                    };
                                    retry();
                                });
                            })
                            .then(json => {
<<<<<<< HEAD
                                let result = (typeof json[name] === 'undefined' ? null : json[name]);
=======
                                let result = name ? (typeof json[name] === 'undefined' ? null : json[name]) : json;
>>>>>>> 9605fa0d
                                if (!cacheResult)
                                    return result;

                                return this._cacher.set(variable, result)
                                    .then(() => {
                                        return result;
                                    });
                            })
                            .catch(error => {
                                this._logger.error(`FS error in get: ${error.message}`);
                            });
                    });
            })
    }

    /**
     * Delete variable
     * @param {string} variable                     Variable name
     * @return {Promise}
     */
    del(variable) {
        return Promise.resolve()
            .then(() => {
                if (!this._util.isUuid(variable))
                    return this.parseVariable(variable);

                let search = this._index.search(this._index.constructor.binUuid(variable));
                if (!search || search.type !== 'variable')
                    return [ null, null ];

                return [ search.folder, search.path ];
            })
            .then(([ folder, filename ]) => {
                if (!folder || !filename)
                    return;

                variable = `${folder}:${filename}`;
                this._logger.debug('directory', `Deleting ${variable}`);

                let id;
                let info = this.folders.get(folder);
                let name = path.basename(filename);
                let directory = path.join(info.dataDir, path.dirname(filename));

                return this._cacher.unset(variable)
                    .then(() => {
                        this._filer.createDirectory(
                                directory,
                                { mode: info.dirMode, uid: info.uid, gid: info.gid }
                            )
                            .then(() => {
                                try {
                                    fs.accessSync(path.join(directory, filename === '/' ? '.root.json' : '.vars.json'), fs.constants.F_OK);
                                } catch (error) {
                                    return;
                                }

                                return new Promise((resolve, reject) => {
                                    let tries = 0;
                                    let retry = () => {
                                        if (++tries > this.constructor.dataRetryMax)
                                            return reject(new Error(`Max retries reached while deleting ${variable}`));

                                        let success = false;
                                        this._filer.lockUpdate(
                                                path.join(directory, filename === '/' ? '.root.json' : '.vars.json'),
                                                contents => {
                                                    let json;
                                                    try {
                                                        json = JSON.parse(contents);
                                                    } catch (error) {
                                                        return Promise.resolve(contents);
                                                    }

                                                    success = true;
                                                    if (name) {
                                                        if (!json[name])
                                                            json[name] = {};
                                                        this._initAttrs(json[name]);
                                                        json[name].value = null;
                                                        id = json[name]['id'];
                                                    } else {
                                                        this._initAttrs(json);
                                                        json.value = null;
                                                        id = json['id'];
                                                    }
                                                    return Promise.resolve(JSON.stringify(json, undefined, 4) + '\n');
                                                },
                                                { mode: info.fileMode, uid: info.uid, gid: info.gid }
                                            )
                                            .then(() => {
                                                if (success)
                                                    return resolve();

                                                setTimeout(() => { retry(); }, this.constructor.dataRetryInterval);
                                            })
                                            .catch(error => {
                                                reject(error);
                                            });
                                    };
                                    retry();
                                });
                            })
                            .then(() => {
                                if (id && this._util.isUuid(id))
                                    return this._index.del(this._index.constructor.binUuid(id));
                            })
                            .then(() => {
                                return this.notify(variable, { value: null, mtime: Math.round(Date.now() / 1000) });
                            })
                            .catch(error => {
                                this._logger.error(`FS error in del: ${error.message}`);
                            });
                    });
            });
    }

    /**
     * Remove a branch
     * @param {string} variable                     Variable name
     * @return {Promise}
     */
    rm(variable) {
        return this.del(variable)
            .then(() => {
                if (!this._util.isUuid(variable))
                    return this.parseVariable(variable);

                let search = this._index.search(this._index.constructor.binUuid(variable));
                if (!search || search.type !== 'variable')
                    return [ null, null ];

                return [ search.folder, search.path ];
            })
<<<<<<< HEAD
            .then(([ folder, filename ]) => {
                if (!folder || !filename)
=======
            .then(([ repo, filename ]) => {
                if (!repo || !filename || filename === '/')
>>>>>>> 9605fa0d
                    return;

                variable = `${folder}:${filename}`;
                this._logger.debug('directory', `Removing ${variable}`);

                let info = this.folders.get(folder);
                return this._filer.process(
                        path.join(info.dataDir, filename),
                        file => {
                            let dir = path.dirname(file);
                            let base = path.basename(file);
                            if (dir.indexOf('/.') !== -1 || base !== '.vars.json')
                                return Promise.resolve();

                            return this._filer.lockRead(file)
                                .then(contents => {
                                    let json = JSON.parse(contents);
                                    let promises = [];
                                    for (let key of Object.keys(json))
                                        promises.push(this.del(folder + ':' + path.join(file.substring(info.dataDir.length), key)));
                                    if (promises.length)
                                        return Promise.all(promises);
                                });
                        },
                        dir => {
                            return Promise.resolve(path.basename(dir)[0] !== '.');
                        }
                    )
                    .then(() => {
                        return this._filer.remove(path.join(info.dataDir, filename))
                            .catch(() => {
                                // do nothing
                            });
                    });
            });
    }

    /**
     * Signal variable change
     * @param {string} variable                     Variable name
     * @return {Promise}
     */
    touch(variable) {
        return this.setAttr(variable, 'mtime', Math.round(Date.now() / 1000));
    }

    /**
     * Set attribute
     * @param {string} variable                     Variable name
     * @param {*} name                              Attribute name
     * @param {*} value                             Attribute value
     * @return {Promise}                            Resolves to history id
     */
    setAttr(variable, name, value) {
        this._logger.debug('directory', `Setting attribute ${name} of ${variable}`);

        return this.get(variable, false, false)
            .then(info => {
                if (!info)
                    info = {};

                if (this.isEqual(info[name], value))
                    return null;

                this._initAttrs(info);
                info[name] = value;
                return this.set(variable, info);
            });
    }

    /**
     * Get attribute
     * @param {string} variable                     Variable name
     * @param {string} name                         Attribute name
     * @return {Promise}
     */
    getAttr(variable, name) {
        this._logger.debug('directory', `Getting attribute ${name} of ${variable}`);

        return this.get(variable)
            .then(info => {
                if (!info)
                    return null;

                return typeof info[name] === 'undefined' ? null : info[name];
            });
    }

    /**
     * Delete attribute
     * @param {string} variable                     Variable name
     * @param {string} name                         Attribute name
     * @return {Promise}
     */
    delAttr(variable, name) {
        this._logger.debug('directory', `Deleting attribute ${name} of ${variable}`);

        return this.get(variable, false, false)
            .then(info => {
                if (!info || typeof info[name] === 'undefined')
                    return null;

                delete info[name];
                return this.set(variable, info);
            });
    }

    /**
     * Set history depth
     * @param {string} variable                     Variable name
     * @param {number|null} value                   History depth
     * @return {Promise}
     */
    setHDepth(variable, value) {
        if (!value)
            return this.delAttr(variable, 'hdepth');

        return this.setAttr(variable, 'hdepth', value)
            .then(id => {
                return Promise.resolve()
                    .then(() => {
                        if (!this._util.isUuid(variable))
                            return this.parseVariable(variable);

                        let search = this._index.search(this._index.constructor.binUuid(variable));
                        if (!search || search.type !== 'variable')
                            return [ null, null ];

                        return [ search.folder, search.path ];
                    })
                    .then(([ folder, filename ]) => {
                        if (!folder || !filename)
                            return id;

                        variable = `${folder}:${filename}`;
                        this._logger.debug('directory', `Applying hdepth of ${variable}`);

                        let info = this.folders.get(folder);
                        return this._filer.process(
                                path.join(info.dataDir, filename),
                                null,
                                dir => {
                                    if (path.basename(dir)[0] === '.')
                                        return Promise.resolve(false);

                                    dir = dir.substring(info.dataDir.length);
                                    return this.clearHistory(`${folder}:${dir}`, value)
                                        .then(() => {
                                            return true;
                                        });
                                }
                            )
                            .then(() => {
                                return this.clearHistory(`${folder}:${filename}`, value);
                            })
                            .then(() => {
                                return id;
                            });
                    });
            });
    }

    /**
     * Get history depth
     * @param {string} variable                     Variable name
     * @return {Promise}                            Resolves to history depth
     */
    getHDepth(variable) {
        let getDepth = variable => {
            return this.getAttr(variable, 'hdepth')
                .then(hdepth => {
                    if (hdepth !== null)
                        return hdepth;

                    return Promise.resolve()
                        .then(() => {
                            if (!this._util.isUuid(variable))
                                return this.parseVariable(variable);

                            let search = this._index.search(this._index.constructor.binUuid(variable));
                            if (!search)
                                return [ null, null ];

                            return [search.folder, search.path];
                        })
<<<<<<< HEAD
                        .then(([ folder, filename ]) => {
                            if (!folder || !filename)
                                return null;

                            let dir = path.dirname(filename);
                            if (dir === '/')
                                return null;

                            return getDepth(`${folder}:${dir}`);
=======
                        .then(([repo, filename]) => {
                            if (!repo || !filename || filename === '/')
                                return null;

                            let dir = path.dirname(filename);
                            return getDepth(`${repo}:${dir}`);
>>>>>>> 9605fa0d
                        });
                });
        };
        return getDepth(variable);
    }

    /**
     * Add history record
     * @param {string} variable                     Variable name
     * @param {object} attrs                        Variable
     * @return {Promise}                            Resolves to id
     */
    addHistory(variable, attrs) {
        return Promise.resolve()
            .then(() => {
                if (!this._util.isUuid(variable))
                    return this.parseVariable(variable);

                let search = this._index.search(this._index.constructor.binUuid(variable));
                if (!search || search.type !== 'variable')
                    return [ null, null ];

                return [ search.folder, search.path ];
            })
            .then(([ folder, filename ]) => {
                if (!folder || !filename)
                    return;

                variable = `${folder}:${filename}`;
                this._logger.debug('directory', `Adding to history of ${variable}`);

                let info = this.folders.get(folder);
                let now = new Date();
                let mtime = Math.round(now.getTime() / 1000);
                let directory = path.join(
                    info.dataDir,
                    filename,
                    '.history',
                    now.getUTCFullYear().toString(),
                    this._padNumber(now.getUTCMonth() + 1, 2),
                    this._padNumber(now.getUTCDate(), 2),
                    this._padNumber(now.getUTCHours(), 2)
                );

                let json = {
                    id: uuid.v4(),
                    mtime: mtime,
                    variable: attrs,
                };

                let history;

                return this._filer.createDirectory(
                        directory,
                        { mode: info.dirMode, uid: info.uid, gid: info.gid }
                    )
                    .then(() => {
                        let name;
                        let files = fs.readdirSync(directory);
                        let numbers = [];
                        let re = /^(\d+)\.json$/;
                        for (let file of files) {
                            let result = re.exec(file);
                            if (!result)
                                continue;
                            numbers.push(parseInt(result[1]));
                        }
                        if (numbers.length) {
                            numbers.sort((a, b) => { return a - b; });
                            name = this._padNumber(numbers[numbers.length - 1] + 1, 4);
                        } else {
                            name = '0001';
                        }
                        history = path.join(directory, name + '.json');

                        return this._filer.lockWrite(
                            history,
                            JSON.stringify(json, undefined, 4) + '\n',
                            { mode: info.fileMode, uid: info.uid, gid: info.gid }
                        );
                    })
                    .then(() => {
                        this._index.insert(
                            'history',
                            this._index.constructor.binUuid(json.id),
                            {
                                folder: folder,
                                path: filename,
                                attr: history.substring(info.dataDir.length),
                            }
                        );
                    })
                    .then(() => {
                        return this.getHDepth(variable);
                    })
                    .then(hdepth => {
                        if (hdepth !== null)
                            return this.clearHistory(variable, hdepth);
                    })
                    .then(() => {
                        return json.id;
                    });
            });
    }

    /**
     * Clear all the history
     * @param {string} variable                     Variable name
     * @param {number} [hdepth]                     History depth
     * @return {Promise}
     */
    clearHistory(variable, hdepth) {
        return Promise.resolve()
            .then(() => {
                if (!this._util.isUuid(variable))
                    return this.parseVariable(variable);

                let search = this._index.search(this._index.constructor.binUuid(variable));
                if (!search || search.type !== 'variable')
                    return [ null, null ];

                return [ search.folder, search.path ];
            })
            .then(([ folder, filename ]) => {
                if (!folder || !filename)
                    return;

                variable = `${folder}:${filename}`;
                this._logger.debug('directory', `Clearing history of ${variable} (hdepth: ${hdepth})`);

                let info = this.folders.get(folder);
                let re = /^(\d+)\.json$/;
                let files = [], dirs = [];
                return this._filer.process(
                        path.join(info.dataDir, filename, '.history'),
                        file => {
                            if (!re.test(path.basename(file)))
                                return Promise.resolve();

                            return this._filer.lockRead(file)
                                .then(contents => {
                                    let json = JSON.parse(contents);
                                    files.push({ id: json.id, mtime: json.mtime, path: file });
                                });
                        }
                    )
                    .then(() => {
                        files.sort((a, b) => { return a.mtime - b.mtime; });
                        let promises = [];
                        for (let i = 0; i < (hdepth ? files.length - hdepth : files.length); i++) {
                            if (this._util.isUuid(files[i]['id']))
                                this._index.del(this._index.constructor.binUuid(files[i]['id']));
                            promises.push(this._filer.remove(files[i]['path']));

                            let dir = path.dirname(files[i]['path']);
                            if (path.basename(dir) !== '.history' && dirs.indexOf(dir) === -1)
                                dirs.push(dir);
                        }

                        if (promises.length)
                            return Promise.all(promises);
                    })
                    .then(() => {
                        let deleteEmpty = dirs => {
                            let todo = [];
                            return dirs.reduce(
                                    (prev, cur) => {
                                        return prev.then(() => {
                                            try {
                                                if (!fs.readdirSync(cur).length) {
                                                    let dir = path.dirname(cur);
                                                    if (path.basename(dir) !== '.history' && todo.indexOf(dir) === -1)
                                                        todo.push(dir);
                                                    return this._filer.remove(cur);
                                                }
                                            } catch (error) {
                                                // do nothing
                                            }
                                            return Promise.resolve();
                                        });
                                    },
                                    Promise.resolve()
                                )
                                .then(() => {
                                    if (todo.length)
                                        return deleteEmpty(todo);
                                })
                        };
                        return deleteEmpty(dirs);
                    });
            });
    }

    /**
     * Set files depth
     * @param {string} variable                     Variable name
     * @param {number|null} value                   Files depth
     * @return {Promise}
     */
    setFDepth(variable, value) {
        if (!value)
            return this.delAttr(variable, 'fdepth');

        return this.setAttr(variable, 'fdepth', value)
            .then(id => {
                return Promise.resolve()
                    .then(() => {
                        if (!this._util.isUuid(variable))
                            return this.parseVariable(variable);

                        let search = this._index.search(this._index.constructor.binUuid(variable));
                        if (!search || search.type !== 'variable')
                            return [ null, null ];

                        return [ search.folder, search.path ];
                    })
                    .then(([ folder, filename ]) => {
                        if (!folder || !filename)
                            return id;

                        variable = `${folder}:${filename}`;
                        this._logger.debug('directory', `Applying fdepth of ${variable}`);

                        let info = this.folders.get(folder);
                        return this._filer.process(
                                path.join(info.dataDir, filename),
                                null,
                                dir => {
                                    if (path.basename(dir)[0] === '.')
                                        return Promise.resolve(false);

                                    dir = dir.substring(info.dataDir.length);
                                    return this.clearFiles(`${folder}:${dir}`, value)
                                        .then(() => {
                                            return true;
                                        })
                                }
                            )
                            .then(() => {
                                return this.clearFiles(`${folder}:${filename}`, value);
                            })
                            .then(() => {
                                return id;
                            });
                    });
            });
    }

    /**
     * Get files depth
     * @param {string} variable                     Variable name
     * @return {Promise}                            Resolves to files depth
     */
    getFDepth(variable) {
        let getDepth = variable => {
            return this.getAttr(variable, 'fdepth')
                .then(fdepth => {
                    if (fdepth !== null)
                        return fdepth;

                    return Promise.resolve()
                        .then(() => {
                            if (!this._util.isUuid(variable))
                                return this.parseVariable(variable);

                            let search = this._index.search(this._index.constructor.binUuid(variable));
                            if (!search)
                                return [ null, null ];

                            return [ search.folder, search.path ]
                        })
<<<<<<< HEAD
                        .then(([ folder, filename ]) => {
                            if (!folder || !filename)
                                return null;

                            let dir = path.dirname(filename);
                            if (dir === '/')
                                return null;

                            return getDepth(`${folder}:${dir}`);
=======
                        .then(([ repo, filename ]) => {
                            if (!repo || !filename || filename === '/')
                                return null;

                            let dir = path.dirname(filename);
                            return getDepth(`${repo}:${dir}`);
>>>>>>> 9605fa0d
                        });
                })
        };
        return getDepth(variable);
    }

    /**
     * Upload a file
     * @param {string} variable                     Variable name
     * @param {Buffer} buffer                       File
     * @param {string} [saveName]                   Set name of the file to this
     * @return {Promise}                            Resolves to id
     */
    uploadFile(variable, buffer, saveName) {
        return Promise.resolve()
            .then(() => {
                if (!this._util.isUuid(variable))
                    return this.parseVariable(variable);

                let search = this._index.search(this._index.constructor.binUuid(variable));
                if (!search || search.type !== 'variable')
                    return [ null, null ];

                return [ search.folder, search.path ];
            })
            .then(([ folder, filename ]) => {
                if (!folder || !filename)
                    return;

                variable = `${folder}:${filename}`;
                this._logger.debug('directory', `Uploading to ${variable}`);

                let info = this.folders.get(folder);
                let now = new Date();
                let mtime = Math.round(now.getTime() / 1000);
                let directory = path.join(
                    info.dataDir,
                    filename,
                    '.files',
                    now.getUTCFullYear().toString(),
                    this._padNumber(now.getUTCMonth() + 1, 2),
                    this._padNumber(now.getUTCDate(), 2),
                    this._padNumber(now.getUTCHours(), 2)
                );

                let json = {
                    id: uuid.v4(),
                    mtime: mtime,
                    bin: null,
                };

                let attrfile, binfile;

                return this._filer.createDirectory(
                        directory,
                        { mode: info.dirMode, uid: info.uid, gid: info.gid }
                    )
                    .then(() => {
                        let name;
                        let files = fs.readdirSync(directory);
                        let numbers = [];
                        let reBin = /^(\d+)\.bin/, reJson = /^(\d+)\.json/;
                        for (let file of files) {
                            let result = reBin.exec(file);
                            if (!result)
                                result = reJson.exec(file);
                            if (!result)
                                continue;

                            let number = parseInt(result[1]);
                            if (numbers.indexOf(number) === -1)
                                numbers.push(number);
                        }
                        if (numbers.length) {
                            numbers.sort((a, b) => { return a - b; });
                            name = this._padNumber(numbers[numbers.length - 1] + 1, 4);
                        } else {
                            name = '0001';
                        }
                        attrfile = path.join(directory, name + '.json');
                        binfile = path.join(directory, name + '.bin');
                        json.bin = binfile.substring(info.dataDir.length);
                        if (saveName)
                            json.bin = path.join(json.bin, saveName);

                        return Promise.resolve()
                            .then(() => {
                                if (saveName) {
                                    return this._filer.createDirectory(
                                        binfile,
                                        { mode: info.dirMode, uid: info.uid, gid: info.gid }
                                    )
                                }
                            })
                            .then(() => {
                                return Promise.all([
                                    this._filer.lockWrite(
                                        attrfile,
                                        JSON.stringify(json, undefined, 4) + '\n',
                                        { mode: info.fileMode, uid: info.uid, gid: info.gid }
                                    ),
                                    this._filer.lockWriteBuffer(
                                        saveName ? path.join(binfile, saveName) : binfile,
                                        buffer,
                                        { mode: info.fileMode, uid: info.uid, gid: info.gid }
                                    ),
                                ]);
                            });
                    })
                    .then(() => {
                        this._index.insert(
                            'file',
                            this._index.constructor.binUuid(json.id),
                            {
                                folder: folder,
                                path: filename,
                                attr: attrfile.substring(info.dataDir.length),
                                bin: binfile.substring(info.dataDir.length),
                            }
                        );
                    })
                    .then(() => {
                        return this.getFDepth(variable);
                    })
                    .then(fdepth => {
                        if (fdepth !== null)
                            return this.clearFiles(variable, fdepth);
                    })
                    .then(() => {
                        return json.id;
                    });
            });
    }

    /**
     * Download a file
     * @param {string} variable                     Variable name
     * @return {Promise}                            Resolves Buffer
     */
    downloadFile(variable) {
        return Promise.resolve()
            .then(() => {
                if (!this._util.isUuid(variable))
                    return this.parseVariable(variable);

                let search = this._index.search(this._index.constructor.binUuid(variable));
                if (!search)
                    return [ null, null ];

                if ([ 'variable', 'file' ].indexOf(search.type) === -1)
                    return [ null, null ];

                return [ search.folder, search.path, search.type, search.bin ];
            })
            .then(([ folder, filename, type, bin ]) => {
                if (!folder || !filename)
                    return null;

                variable = `${folder}:${filename}`;
                this._logger.debug('directory', `Downloading ${variable}`);

                let info = this.folders.get(folder);

                if (type === 'file')
                    return path.join(info.dataDir, bin);

                let loadDir = dir => {
                    return new Promise((resolve, reject) => {
                        try {
                            let name;
                            let files = fs.readdirSync(dir);
                            let numbers = [];
                            let reJson = /^(\d+)\.json$/, reDir = /^(\d+)$/;
                            for (let file of files) {
                                let result = reJson.exec(file);
                                if (result) {
                                    numbers.push({
                                        num: parseInt(result[1]),
                                        str: result[1],
                                    });
                                }
                            }
                            if (numbers.length) {
                                numbers.sort((a, b) => { return a.num - b.num; });
                                resolve(path.join(dir, numbers[numbers.length - 1].str + '.json'));
                            } else {
                                numbers = [];
                                for (let file of files) {
                                    let result = reDir.exec(file);
                                    if (result) {
                                        numbers.push({
                                            num: parseInt(result[1]),
                                            str: result[1],
                                        });
                                    }
                                }
                                if (numbers.length) {
                                    numbers.sort((a, b) => { return a.num - b.num; });
                                    name = numbers[numbers.length - 1].str;
                                    loadDir(path.join(dir, name))
                                        .then(
                                            filename => {
                                                resolve(filename);
                                            },
                                            error => {
                                                this._logger.error(`FS error in download: ${error.message}`);
                                                resolve(null);
                                            }
                                        );
                                } else {
                                    resolve(null);
                                }
                            }
                        } catch (error) {
                            this._logger.error(`FS error in download: ${error.message}`);
                            resolve(null);
                        }
                    });
                };

                return loadDir(path.join(info.dataDir, filename, '.files'))
                    .then(filename => {
                        if (!filename)
                            return null;

                        return this._filer.lockRead(filename)
                            .then(contents => {
                                let json = JSON.parse(contents);
                                return this._filer.lockReadBuffer(path.join(info.dataDir, json.bin));
                            });
                    });
            });
    }

    /**
     * Clear all uploaded files
     * @param {string} variable                     Variable name
     * @param {number} [fdepth]                     Files depth
     * @return {Promise}
     */
    clearFiles(variable, fdepth) {
        return Promise.resolve()
            .then(() => {
                if (!this._util.isUuid(variable))
                    return this.parseVariable(variable);

                let search = this._index.search(this._index.constructor.binUuid(variable));
                if (!search || search.type !== 'variable')
                    return [ null, null ];

                return [ search.folder, search.path ];
            })
            .then(([ folder, filename ]) => {
                if (!folder || !filename)
                    return;

                variable = `${folder}:${filename}`;
                this._logger.debug('directory', `Clearing files of ${variable} (fdepth: ${fdepth})`);

                let info = this.folders.get(folder);
                let re = /^(\d+)\.json$/;
                let files = [], dirs = [];
                return this._filer.process(
                        path.join(info.dataDir, filename, '.files'),
                        file => {
                            if (!re.test(path.basename(file)))
                                return Promise.resolve();

                            return this._filer.lockRead(file)
                                .then(contents => {
                                    let json = JSON.parse(contents);
                                    let bin = path.join(info.dataDir, json['bin']);
                                    let jsonDepth = file.split('/').length;
                                    let binDepth = bin.split('/').length;
                                    files.push({
                                        id: json.id,
                                        mtime: json.mtime,
                                        path: file,
                                        bin: (binDepth === jsonDepth + 1) ? path.dirname(bin) : bin
                                    });
                                });
                        }
                    )
                    .then(() => {
                        files.sort((a, b) => { return a.mtime - b.mtime; });
                        let promises = [];
                        for (let i = 0; i < (fdepth ? files.length - fdepth : files.length); i++) {
                            if (this._util.isUuid(files[i]['id']))
                                this._index.del(this._index.constructor.binUuid(files[i]['id']));

                            promises.push(
                                Promise.all([
                                    this._filer.remove(files[i]['path']),
                                    this._filer.remove(files[i]['bin']),
                                ])
                            );

                            let dir = path.dirname(files[i]['path']);
                            if (path.basename(dir) !== '.files' && dirs.indexOf(dir) === -1)
                                dirs.push(dir);
                        }

                        if (promises.length)
                            return Promise.all(promises);
                    })
                    .then(() => {
                        let deleteEmpty = dirs => {
                            let todo = [];
                            return dirs.reduce(
                                    (prev, cur) => {
                                        return prev.then(() => {
                                            try {
                                                if (!fs.readdirSync(cur).length) {
                                                    let dir = path.dirname(cur);
                                                    if (path.basename(dir) !== '.files' && todo.indexOf(dir) === -1)
                                                        todo.push(dir);
                                                    return this._filer.remove(cur);
                                                }
                                            } catch (error) {
                                                // do nothing
                                            }
                                            return Promise.resolve();
                                        });
                                    },
                                    Promise.resolve()
                                )
                                .then(() => {
                                    if (todo.length)
                                        return deleteEmpty(todo);
                                })
                        };
                        return deleteEmpty(dirs);
                    });
            });
    }

    /**
     * Clear cache
     * @return {Promise}
     */
    clearCache() {
        this._logger.debug('directory', `Clearing cache`);
        return this._redis.connect(this._config.get('cache.redis'))
            .then(client => {
                return client.query('FLUSHDB')
                    .then(() => {
                        client.done();
                    })
            });
    }

    /**
     * Pad number with zeros
     * @param {number} value
     * @param {number} length
     */
    _padNumber(value, length) {
        let result = value.toString();
        while (result.length < length)
            result = '0' + result;
        return result;
    }

    /**
     * Initialize variable structure
     * @param {object} attrs
     * @return {object}
     */
    _initAttrs(attrs) {
        attrs.mtime = Math.round(Date.now() / 1000);
        if (!attrs.ctime)
            attrs.ctime = attrs.mtime;
        if (!attrs.id)
            attrs.id = uuid.v4();
        return attrs;
    }

    _startFolder(folder) {
        let info = this.directories.get(folder);
        return Promise.resolve()
            .then(() => {
                if (!info)
                    throw new Error(`Unknown folder ${folder}`);
                info.enabled = false;

                if (!info.group)
                    return;

                if (os.platform() === 'freebsd')
                    return this._runner.exec('pw', ['groupadd', info.group]);

                return this._runner.exec('groupadd', [info.group]);
            })
            .then(() => {
                if (!info.group || !this.syncUser)
                    return;

                if (os.platform() === 'freebsd')
                    return this._runner.exec('pw', ['groupmod', info.group, '-m', this.syncUser]);

                return this._runner.exec('usermod', ['-G', info.group, '-a', this.syncUser]);
            })
            .then(() => {
                return Promise.all([
                    this._runner.exec('grep', ['-E', `^${info.user}:`, '/etc/passwd']),
                    this._runner.exec('grep', ['-E', `^${info.group}:`, '/etc/group']),
                ]);
            })
            .then(([userInfo, groupInfo]) => {
                let userDb = userInfo.stdout.trim().split(':');
                if (userInfo.code !== 0 || userDb.length !== 7) {
                    this._logger.error(`Directory user ${info.user} not found`);
                    info.user = null;
                    info.uid = null;
                } else {
                    info.uid = parseInt(userDb[2]);
                }

                let groupDb = groupInfo.stdout.trim().split(':');
                if (groupInfo.code !== 0 || groupDb.length !== 4) {
                    this._logger.error(`Directory group ${info.group} not found`);
                    info.group = null;
                    info.gid = null;
                } else {
                    info.gid = parseInt(groupDb[2]);
                }

                return this._filer.createDirectory(
                    info.dataDir,
                    { mode: info.dirMode, uid: info.uid, gid: info.gid }
                )
            })
            .then(() => {
                if (!info.user || !info.group)
                    return;

                return this._runner.exec('chown', [ '-R', `${info.user}:${info.group}`, info.rootDir ])
                    .then(() => {
                        return this._runner.exec('chmod', [ '-R', 'ug+rwX', info.rootDir ]);
                    })
                    .then(() => {
                        info.enabled = true;
                    });
            });
    }

    /**
     * Retrieve index server
     * @return {Index}
     */
    get _index() {
        if (this._index_instance)
            return this._index_instance;
        this._index_instance = this._app.get('servers').get('index');
        return this._index_instance;
    }
}

module.exports = Directory;<|MERGE_RESOLUTION|>--- conflicted
+++ resolved
@@ -142,104 +142,23 @@
                     info.user = bhdirConfig[group].user || 'root';
                     info.group = bhdirConfig[group].group || (os.platform() === 'freebsd' ? 'wheel' : 'root');
 
-<<<<<<< HEAD
                     this.folders.set(name, info);
 
                     if (bhdirConfig[group].default === 'yes' || (!this.default && name[0] !== '.'))
                         this.default = name;
-=======
-                this.syncBin = (bhdirConfig.resilio && bhdirConfig.resilio.bin) || '/usr/bin/rslsync';
-                this.syncConfig = os.platform() === 'freebsd' ? '/usr/local/etc/rslsync/rslsync.conf' : '/etc/resilio-sync/config.json';
-                this.syncUser = bhdirConfig.resilio && bhdirConfig.resilio.user;
-                this.syncLog = bhdirConfig.resilio && bhdirConfig.resilio.sync_log;
-                if (!this.syncUser) {
-                    if (!bhdirConfig.resilio)
-                        bhdirConfig.resilio = {};
-                    bhdirConfig.resilio.user = 'rslsync';
-                    updateConf = true;
                 }
-                if (!this.syncLog) {
-                    if (!bhdirConfig.resilio)
-                        bhdirConfig.resilio = {};
-                    bhdirConfig.resilio.sync_log = '/var/lib/resilio-sync/sync.log';
-                    updateConf = true;
->>>>>>> 9605fa0d
-                }
-
-                this.socketMode = parseInt((bhdirConfig.socket && bhdirConfig.socket.mode) || '0', 8);
+
+                this.socketMode = parseInt((bhdirConfig.socket && bhdirConfig.socket.mode) || '600', 8);
+                if (isNaN(this.socketMode))
+                    this.socketMode = 0o600;
                 this.socketUser = bhdirConfig.socket && bhdirConfig.socket.user;
                 this.socketGroup = bhdirConfig.socket && bhdirConfig.socket.group;
 
                 return Array.from(this.folders.keys()).reduce(
                     (prev, cur) => {
-<<<<<<< HEAD
-                        let info = this.folders.get(cur);
-                        try {
-                            fs.accessSync(info.dataDir, fs.constants.F_OK);
-                            info.enabled = true;
-                        } catch (error) {
-                            // do nothing
-                        }
-                        return Promise.all([
-                                this._runner.exec('grep', ['-E', `^${info.user}:`, '/etc/passwd']),
-                                this._runner.exec('grep', ['-E', `^${info.group}:`, '/etc/group']),
-                            ])
-                            .then(([userInfo, groupInfo]) => {
-                                let userDb = userInfo.stdout.trim().split(':');
-                                if (userInfo.code !== 0 || userDb.length !== 7) {
-                                    this._logger.error(`Directory user ${info.user} not found`);
-                                    this.folders.delete(cur);
-                                    return;
-                                } else {
-                                    info.uid = parseInt(userDb[2]);
-                                }
-
-                                let groupDb = groupInfo.stdout.trim().split(':');
-                                if (groupInfo.code !== 0 || groupDb.length !== 4) {
-                                    this._logger.error(`Directory group ${info.group} not found`);
-                                    this.folders.delete(cur);
-                                    return;
-                                } else {
-                                    info.gid = parseInt(groupDb[2]);
-                                }
-
-                                if (!info.enabled)
-                                    return;
-
-                                return this._filer.lockUpdate(
-                                        path.join(info.dataDir, '.bhdir.json'),
-                                        contents => {
-                                            let json;
-                                            try {
-                                                json = JSON.parse(contents);
-                                                if (typeof json !== 'object')
-                                                    return Promise.reject(new Error(`.bhdir.json of ${repo} is damaged`));
-                                            } catch (error) {
-                                                json = {};
-                                            }
-
-                                            if (!json.directory)
-                                                json.directory = {};
-                                            if (!json.directory.format)
-                                                json.directory.format = 2;
-                                            if (!json.directory.upgrading)
-                                                json.directory.upgrading = false;
-
-                                            info.enabled = (json.directory.format === 2);
-
-                                            return Promise.resolve(JSON.stringify(json, undefined, 4) + '\n');
-                                        }
-                                    )
-                                    .then(() => {
-                                        if (!info.enabled)
-                                            this._logger.info(`Unsupported directory format of ${cur} - ignoring...`);
-                                    });
-                            });
-=======
                         return prev.then(() => {
                             return this._startFolder(cur);
                         });
->>>>>>> 9605fa0d
                     },
                     Promise.resolve()
                 )
@@ -296,7 +215,18 @@
             )
             .then(() => {
                 this._logger.debug('directory', 'Starting the server');
-                return this.create('.config');
+                return this.createFolder(
+                    '.config',
+                    '/var/lib/bhdir/.config',
+                    {
+                        default: 'no',
+                        user: 'root',
+                        group: 'bhdir',
+                        dir_mode: '700',
+                        file_mode: '600',
+                        cache_ttl: '300'
+                    }
+                );
             });
     }
 
@@ -377,22 +307,12 @@
     /**
      * Get directory and filename from variable name
      * @param {string} variable                     Variable name
-<<<<<<< HEAD
-     * @param {boolean} [allowRoot=false]           Allow root as variable
-     * @return {Promise}                            Resolves to [ folder, filename ]
-=======
      * @return {Promise}                            Resolves to [ directory, filename ]
->>>>>>> 9605fa0d
      */
     parseVariable(variable) {
         return new Promise((resolve, reject) => {
-<<<<<<< HEAD
-            if (!this.validatePath(variable, allowRoot))
+            if (!this.validatePath(variable))
                 return reject(new Error('Invalid folder or path'));
-=======
-            if (!this.validatePath(variable))
-                return reject(new Error('Invalid directory or path'));
->>>>>>> 9605fa0d
 
             let folder, name;
             if (variable[0] === '/') {
@@ -410,84 +330,28 @@
 
     /**
      * Create folder
-<<<<<<< HEAD
-     * @param {string} folder
-     * @return {Promise}
-     */
-    create(folder) {
-        let info = this.folders.get(folder);
-        if (!info)
-            return Promise.resolve();
-
-        try {
-            fs.accessSync(info.dataDir, fs.constants.F_OK);
-            return Promise.resolve();
-        } catch (error) {
-            // do nothing
-        }
-
-        return this._filer.createDirectory(
-                info.dataDir,
-                { mode: info.dirMode, uid: info.uid, gid: info.gid }
-            )
-            .then(() => {
-                return this._filer.lockWrite(
-                    path.join(info.dataDir, '.bhdir.json'),
-                    JSON.stringify({
-                        directory: {
-                            format: 2,
-                            upgrading: false,
-                        }
-                    }),
-=======
      * @param {string} folder                       Folder name
      * @param {string} directory                    Folder path
+     * @param {object} [config]                     Folder config as in config file
      * @return {Promise}                            Resolves to { readwrite, readonly }
      */
-    createFolder(folder, directory) {
-        let readwrite, readonly, configPath, cwd = process.cwd(), info = {};
-        process.chdir('/tmp');
-        return this._runner.exec(this.syncBin, [ '--generate-secret' ])
-            .then(result => {
-                if (result.code !== 0)
-                    throw new Error('Could not generate readwrite secret');
-
-                readwrite = result.stdout.trim();
-                return this._runner.exec(this.syncBin, [ '--get-ro-secret', readwrite ]);
-            })
-            .then(result => {
-                if (result.code !== 0)
-                    throw new Error('Could not generate readonly secret');
-
-                readonly = result.stdout.trim();
-
-                process.chdir(cwd);
-
-                return this._filer.lockUpdate(
-                    this.syncConfig,
-                    contents => {
-                        contents = contents.replace(/\/\/.*/g, '');
-                        contents = contents.replace(/\/\*[\s\S]*?\*\//g, '');
-                        let json = JSON.parse(contents);
-                        if (!json.shared_folders)
-                            json.shared_folders = [];
-                        json.shared_folders.push(
-                            {
-                                secret: readwrite,
-                                dir: directory,
-                                use_relay_server: true,
-                                search_lan: true,
-                                use_sync_trash: false,
-                                overwrite_changes: false,
-                                selective_sync: false,
-                            }
-                        );
-                        return Promise.resolve(JSON.stringify(json, undefined, 4) + '\n');
-                    }
-                );
-            })
-            .then(() => {
-                configPath = (os.platform() === 'freebsd' ? '/usr/local/etc/bhdir' : '/etc/bhdir');
+    createFolder(folder, directory, config) {
+        let info = { enabled: false };
+        if (!config) {
+            config = {
+                default: 'no',
+                root: directory,
+                user: 'root',
+                group: 'bhdir',
+                dir_mode: '770',
+                file_mode: '660',
+                cache_ttl: '300'
+            };
+        }
+
+        return Promise.resolve()
+            .then(() => {
+                let configPath = (os.platform() === 'freebsd' ? '/usr/local/etc/bhdir' : '/etc/bhdir');
                 try {
                     fs.accessSync(path.join(configPath, 'bhdir.conf'), fs.constants.F_OK);
                 } catch (error) {
@@ -495,30 +359,25 @@
                 }
 
                 let bhdirConfig = ini.parse(fs.readFileSync(path.join(configPath, 'bhdir.conf'), 'utf8'));
-                bhdirConfig[`${folder.replace(/\./g, '\\.')}:directory`] = {
-                    default: 'no',
-                    root: directory,
-                    user: 'rslsync',
-                    group: 'bhdir',
-                    dir_mode: '770',
-                    file_mode: '660',
-                    cache_ttl: '300'
-                };
+                bhdirConfig[`${folder.replace(/\./g, '\\.')}:directory`] = config;
                 fs.writeFileSync(path.join(configPath, 'bhdir.conf'), ini.stringify(bhdirConfig));
             })
             .then(() => {
                 info.rootDir = directory;
                 info.dataDir = path.join(info.rootDir, 'data');
-                info.stateDir = path.join(info.rootDir, 'state');
-
-                info.dirMode = 0o770;
-                info.fileMode = 0o660;
-                info.user = 'rslsync';
-                info.group = 'bhdir';
-
-                this.directories.set(folder, info);
-
-                return this._startFolder(folder);
+
+                info.dirMode = parseInt(config.dir_mode, 8);
+                info.fileMode = parseInt(config.file_mode, 8);
+                info.user = config.user;
+                info.group = config.group;
+
+                this.folders.set(folder, info);
+                this._index.add(folder, info);
+
+                return this._filer.createDirectory(
+                    info.dataDir,
+                    { mode: info.dirMode }
+                );
             })
             .then(() => {
                 let json = {
@@ -531,7 +390,7 @@
                 return this._filer.lockWrite(
                     path.join(directory, 'data', '.bhdir.json'),
                     JSON.stringify(json, undefined, 4) + '\n',
-                    { mode: info.fileMode, uid: info.uid, gid: info.gid }
+                    { mode: info.fileMode }
                 );
             })
             .then(() => {
@@ -543,21 +402,11 @@
                 return this._filer.lockWrite(
                     path.join(directory, 'data', '.root.json'),
                     JSON.stringify(json, undefined, 4) + '\n',
->>>>>>> 9605fa0d
-                    { mode: info.fileMode, uid: info.uid, gid: info.gid }
+                    { mode: info.fileMode }
                 );
             })
             .then(() => {
-<<<<<<< HEAD
-                info.enabled = true;
-            })
-=======
-                this._index.add(folder, info);
-                return { readwrite, readonly };
-            })
-            .catch(error => {
-                process.chdir(cwd);
-                throw error;
+                return this._startFolder(folder);
             });
     }
 
@@ -633,7 +482,6 @@
             .then(() => {
                 this._index.add(folder, info);
             });
->>>>>>> 9605fa0d
     }
 
     /**
@@ -654,15 +502,9 @@
 
                 return [ search.folder, search.path ];
             })
-<<<<<<< HEAD
             .then(([ folder, filename ]) => {
                 if (!folder || !filename)
-                    return;
-=======
-            .then(([ repo, filename ]) => {
-                if (!repo || !filename)
                     return [ false, null ];
->>>>>>> 9605fa0d
 
                 variable = `${folder}:${filename}`;
 
@@ -688,10 +530,6 @@
                             this.waiting.set(variable, waiting);
                         }
 
-<<<<<<< HEAD
-=======
-
->>>>>>> 9605fa0d
                         return Promise.resolve()
                             .then(() => {
                                 if (promise)
@@ -708,7 +546,7 @@
                                         setTimeout(() => { cb(true, info.value); }, timeout);
                                 });
                             });
-                    })
+                    });
             })
             .catch(error => {
                 this._logger.error(new WError(error, 'Directory.wait()'));
@@ -767,15 +605,9 @@
     ls(variable) {
         this._logger.debug('directory', `Listing ${variable}`);
 
-<<<<<<< HEAD
-        return this.parseVariable(variable, true)
+        return this.parseVariable(variable)
             .then(([ folder, filename ]) => {
                 let info = this.folders.get(folder);
-=======
-        return this.parseVariable(variable)
-            .then(([ repo, filename ]) => {
-                let info = this.directories.get(repo);
->>>>>>> 9605fa0d
                 let directory = path.join(info.dataDir, filename);
 
                 try {
@@ -906,8 +738,7 @@
 
                                                         let success = false;
                                                         this._filer.lockUpdate(
-<<<<<<< HEAD
-                                                                path.join(directory, '.vars.json'),
+                                                                path.join(directory, filename === '/' ? '.root.json' : '.vars.json'),
                                                                 contents => {
                                                                     let json;
                                                                     try {
@@ -919,31 +750,13 @@
                                                                     }
 
                                                                     success = true;
-                                                                    json[name] = attrs;
+                                                                    if (name)
+                                                                        json[name] = attrs;
+                                                                    else
+                                                                        json = attrs;
                                                                     return Promise.resolve(JSON.stringify(json, undefined, 4) + '\n');
                                                                 },
                                                                 { mode: info.fileMode, uid: info.uid, gid: info.gid }
-=======
-                                                            path.join(directory, filename === '/' ? '.root.json' : '.vars.json'),
-                                                            contents => {
-                                                                let json;
-                                                                try {
-                                                                    json = JSON.parse(contents);
-                                                                } catch (error) {
-                                                                    if (exists)
-                                                                        return Promise.resolve(contents);
-                                                                    json = {};
-                                                                }
-
-                                                                success = true;
-                                                                if (name)
-                                                                    json[name] = attrs;
-                                                                else
-                                                                    json = attrs;
-                                                                return Promise.resolve(JSON.stringify(json, undefined, 4) + '\n');
-                                                            },
-                                                            { mode: info.fileMode, uid: info.uid, gid: info.gid }
->>>>>>> 9605fa0d
                                                             )
                                                             .then(() => {
                                                                 if (success)
@@ -1009,15 +822,9 @@
 
                 return [ search.folder, search.path, search.type, search.attr ];
             })
-<<<<<<< HEAD
             .then(([ folder, filename, type, attr ]) => {
                 if (!folder || !filename)
                     return;
-=======
-            .then(([ repo, filename, type, attr ]) => {
-                if (!repo || !filename)
-                    return null;
->>>>>>> 9605fa0d
 
                 variable = `${folder}:${filename}`;
                 this._logger.debug('directory', `Getting ${variable}`);
@@ -1073,11 +880,7 @@
                                 });
                             })
                             .then(json => {
-<<<<<<< HEAD
-                                let result = (typeof json[name] === 'undefined' ? null : json[name]);
-=======
                                 let result = name ? (typeof json[name] === 'undefined' ? null : json[name]) : json;
->>>>>>> 9605fa0d
                                 if (!cacheResult)
                                     return result;
 
@@ -1212,13 +1015,8 @@
 
                 return [ search.folder, search.path ];
             })
-<<<<<<< HEAD
             .then(([ folder, filename ]) => {
-                if (!folder || !filename)
-=======
-            .then(([ repo, filename ]) => {
-                if (!repo || !filename || filename === '/')
->>>>>>> 9605fa0d
+                if (!folder || !filename || filename === '/')
                     return;
 
                 variable = `${folder}:${filename}`;
@@ -1404,24 +1202,12 @@
 
                             return [search.folder, search.path];
                         })
-<<<<<<< HEAD
                         .then(([ folder, filename ]) => {
-                            if (!folder || !filename)
+                            if (!folder || !filename || filename === '/')
                                 return null;
 
                             let dir = path.dirname(filename);
-                            if (dir === '/')
-                                return null;
-
                             return getDepth(`${folder}:${dir}`);
-=======
-                        .then(([repo, filename]) => {
-                            if (!repo || !filename || filename === '/')
-                                return null;
-
-                            let dir = path.dirname(filename);
-                            return getDepth(`${repo}:${dir}`);
->>>>>>> 9605fa0d
                         });
                 });
         };
@@ -1693,24 +1479,12 @@
 
                             return [ search.folder, search.path ]
                         })
-<<<<<<< HEAD
                         .then(([ folder, filename ]) => {
-                            if (!folder || !filename)
+                            if (!folder || !filename || filename === '/')
                                 return null;
 
                             let dir = path.dirname(filename);
-                            if (dir === '/')
-                                return null;
-
                             return getDepth(`${folder}:${dir}`);
-=======
-                        .then(([ repo, filename ]) => {
-                            if (!repo || !filename || filename === '/')
-                                return null;
-
-                            let dir = path.dirname(filename);
-                            return getDepth(`${repo}:${dir}`);
->>>>>>> 9605fa0d
                         });
                 })
         };
@@ -2089,7 +1863,7 @@
     }
 
     _startFolder(folder) {
-        let info = this.directories.get(folder);
+        let info = this.folders.get(folder);
         return Promise.resolve()
             .then(() => {
                 if (!info)
@@ -2100,23 +1874,14 @@
                     return;
 
                 if (os.platform() === 'freebsd')
-                    return this._runner.exec('pw', ['groupadd', info.group]);
-
-                return this._runner.exec('groupadd', [info.group]);
-            })
-            .then(() => {
-                if (!info.group || !this.syncUser)
-                    return;
-
-                if (os.platform() === 'freebsd')
-                    return this._runner.exec('pw', ['groupmod', info.group, '-m', this.syncUser]);
-
-                return this._runner.exec('usermod', ['-G', info.group, '-a', this.syncUser]);
+                    return this._runner.exec('pw', [ 'groupadd', info.group ]);
+
+                return this._runner.exec('groupadd', [ info.group ]);
             })
             .then(() => {
                 return Promise.all([
-                    this._runner.exec('grep', ['-E', `^${info.user}:`, '/etc/passwd']),
-                    this._runner.exec('grep', ['-E', `^${info.group}:`, '/etc/group']),
+                    this._runner.exec('grep', [ '-E', `^${info.user}:`, '/etc/passwd' ]),
+                    this._runner.exec('grep', [ '-E', `^${info.group}:`, '/etc/group' ]),
                 ]);
             })
             .then(([userInfo, groupInfo]) => {
@@ -2138,14 +1903,14 @@
                     info.gid = parseInt(groupDb[2]);
                 }
 
-                return this._filer.createDirectory(
-                    info.dataDir,
-                    { mode: info.dirMode, uid: info.uid, gid: info.gid }
-                )
-            })
-            .then(() => {
                 if (!info.user || !info.group)
                     return;
+
+                try {
+                    fs.accessSync(info.dataDir, fs.constants.F_OK);
+                } catch (error) {
+                    return;
+                }
 
                 return this._runner.exec('chown', [ '-R', `${info.user}:${info.group}`, info.rootDir ])
                     .then(() => {
